--- conflicted
+++ resolved
@@ -1,9 +1,4 @@
-<<<<<<< HEAD
-/*
- * -----------------------------------------------------------------
-=======
 /* -----------------------------------------------------------------
->>>>>>> 74643f65
  * Programmer(s): Daniel Reynolds @ SMU
  *                David Gardner, Carol Woodward, Slaven Peles @ LLNL
  * -----------------------------------------------------------------
@@ -24,20 +19,6 @@
  *     the description and actual data of the matrix
  *   - an 'ops' filed which contains a structure listing operations
  *     acting on such matrices
-<<<<<<< HEAD
- *
- * Part I of this file contains enumeration constants for all
- * SUNDIALS-defined matrix types, as well as a generic type for
- * user-supplied matrix types.
- *
- * Part II of this file contains type declarations for the
- * _generic_SUNMatrix and _generic_SUNMatrix_Ops structures, as well
- * as references to pointers to such structures (SUNMatrix).
- *
- * Part III of this file contains the prototypes for the matrix
- * functions which operate on SUNMatrix.
- *
-=======
  * -----------------------------------------------------------------
  * This header file contains:
  *   - enumeration constants for all SUNDIALS-defined matrix types,
@@ -48,7 +29,6 @@
  *   - prototypes for the matrix functions which operate on
  *     SUNMatrix objects.
  * -----------------------------------------------------------------
->>>>>>> 74643f65
  * At a minimum, a particular implementation of a SUNMatrix must
  * do the following:
  *   - specify the 'content' field of SUNMatrix,
@@ -71,17 +51,9 @@
 #endif
 
 
-<<<<<<< HEAD
-/*
- * -----------------------------------------------------------------
- * I. Implemented SUNMatrix types
- * -----------------------------------------------------------------
- */
-=======
 /* -----------------------------------------------------------------
  * Implemented SUNMatrix types
  * ----------------------------------------------------------------- */
->>>>>>> 74643f65
 
 typedef enum {
   SUNMATRIX_DENSE,
@@ -91,17 +63,9 @@
 } SUNMatrix_ID;
 
 
-<<<<<<< HEAD
-/*
- * -----------------------------------------------------------------
- * II. Generic definition of SUNMatrix
- * -----------------------------------------------------------------
- */
-=======
 /* -----------------------------------------------------------------
  * Generic definition of SUNMatrix
  * ----------------------------------------------------------------- */
->>>>>>> 74643f65
 
 /* Forward reference for pointer to SUNMatrix_Ops object */
 typedef struct _generic_SUNMatrix_Ops *SUNMatrix_Ops;
@@ -131,83 +95,9 @@
 };
 
 
-<<<<<<< HEAD
-/*
- * -----------------------------------------------------------------
- * III. Functions exported by SUNMatrix module
- *
- * SUNMatGetID
- *   Returns an identifier for the matrix type from the enumeration
- *   SUNMatrix_ID.  This will be queried by a given linear solver to
- *   assess compatibility.
- *
- * SUNMatClone
- *   Creates a new matrix of the same type as an existing matrix.
- *   It does not copy the matrix, but rather allocates storage for
- *   the new matrix.
- *
- * SUNMatDestroy
- *   Destroys a matrix created with SUNMatClone.
- *
- * SUNMatZero
- *   Sets all matrix entries to zero
- *
- * SUNMatScaleAdd
- *   Performs the operation A = c*A + B.  Returns an error if A
- *   and B have different types and/or dimensions.
- *
- * SUNMatCopy
- *   Performs the operation B = A.  Should return an error if A and
- *   B have different types and/or dimensions.
- *
- * SUNMatScaleAddI
- *   Performs the operation A = c*A + I.  Returns an error if A is
- *   not a square matrix.
- *
- * SUNMatMatvec
- *   Performs the matrix-vector product y = A*x.  Returns an error if
- *   A, x and/or y have incompatible types and/or dimensions, or if
- *   x and y are the same vector.
- *
- * SUNMatSpace
- *   Returns the real and integer workspace requirement for the
- *   SUNMatrix object.
- *
- * -----------------------------------------------------------------
- *
- * The following table lists the matrix functions used by
- * different modules in SUNDIALS. The symbols in the table
- * have the following meaning:
- *   D  -  called by dense linear solver modules
- *   B  -  called by band linear solver modules
- *   I  -  called by iterative linear solver modules
- *   S  -  called by sparse linear solver modules
- *   BP -  called by band preconditioner module
- *   DP -  called by band-block diagonal preconditioner module
- *
- *                                MODULES
- * MATRIX        -----------------------------------------------
- * FUNCTIONS     CVODE(S)      ARKode      IDA(S)       KINSOL
- * ----------------------------------------------------------------
- *  GetID        D B S BP DP  D B S BP DP  D B S BP DP  D B S BP DP
- *  Clone        D B S BP DP  D B S BP DP  BP DP
- *  Destroy      D B S BP DP  D B S BP DP  BP DP
- *  Zero         D B S BP DP  D B S BP DP  D B S BP DP  D B BP DP
- *  Copy         D B S BP DP  D B S BP DP
- *  ScaleAddI    D B S BP DP  D B S BP DP
- *  ScaleAdd                  D B S BP DP
- *  Matvec*                   D B S
- *  Space        D B S BP DP  D B S BP DP  D B S BP DP  D B S BP DP
- * -----------------------------------------------------------------
- *  Note: MatrixMatvec is only called by ARKode when solving
- *        problems having non-identity mass matrix
- * -----------------------------------------------------------------
- */
-=======
 /* -----------------------------------------------------------------
  * Functions exported by SUNMatrix module
  * ----------------------------------------------------------------- */
->>>>>>> 74643f65
 
 SUNDIALS_EXPORT SUNMatrix_ID SUNMatGetID(SUNMatrix A);
 SUNDIALS_EXPORT SUNMatrix SUNMatClone(SUNMatrix A);
