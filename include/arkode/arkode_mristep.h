/* -----------------------------------------------------------------
 * Programmer(s): David J. Gardner @ LLNL
 *                Daniel R. Reynolds @ SMU
 * -----------------------------------------------------------------
 * SUNDIALS Copyright Start
 * Copyright (c) 2002-2024, Lawrence Livermore National Security
 * and Southern Methodist University.
 * All rights reserved.
 *
 * See the top-level LICENSE and NOTICE files for details.
 *
 * SPDX-License-Identifier: BSD-3-Clause
 * SUNDIALS Copyright End
 * -----------------------------------------------------------------
 * This is the header file for the ARKODE MRIStep module.
 * -----------------------------------------------------------------*/

#ifndef _MRISTEP_H
#define _MRISTEP_H

#include <arkode/arkode.h>
#include <arkode/arkode_butcher_dirk.h>
#include <arkode/arkode_butcher_erk.h>
#include <arkode/arkode_ls.h>

#ifdef __cplusplus /* wrapper to enable C++ usage */
extern "C" {
#endif

/* -----------------
 * MRIStep Constants
 * ----------------- */

/* MRIStep method types */
typedef enum
{
  MRISTEP_EXPLICIT,
  MRISTEP_IMPLICIT,
  MRISTEP_IMEX,
  MRISTEP_MERK,
  MRISTEP_MRISR
} MRISTEP_METHOD_TYPE;

typedef enum
{
  ARKODE_MRI_NONE    = -1, /* ensure enum is signed int */
  ARKODE_MIN_MRI_NUM = 200,
  ARKODE_MIS_KW3     = ARKODE_MIN_MRI_NUM,
  ARKODE_MRI_GARK_ERK33a,
  ARKODE_MRI_GARK_ERK45a,
  ARKODE_MRI_GARK_IRK21a,
  ARKODE_MRI_GARK_ESDIRK34a,
  ARKODE_MRI_GARK_ESDIRK46a,
  ARKODE_IMEX_MRI_GARK3a,
  ARKODE_IMEX_MRI_GARK3b,
  ARKODE_IMEX_MRI_GARK4,
<<<<<<< HEAD
  ARKODE_MRI_GARK_ERK22a,
  ARKODE_MRI_GARK_ERK22b,
  ARKODE_MERK21,
  ARKODE_MERK32,
  ARKODE_MERK43,
  ARKODE_MERK54,
  ARKODE_IMEX_MRI_SR21,
  ARKODE_IMEX_MRI_SR32,
  ARKODE_IMEX_MRI_SR43,
  ARKODE_MAX_MRI_NUM = ARKODE_IMEX_MRI_SR43
} ARKODE_MRITableID;

/* Default MRI coupling tables for each order and type */

static const int MRISTEP_DEFAULT_3            = ARKODE_MIS_KW3;
static const int MRISTEP_DEFAULT_EXPL_3       = ARKODE_MIS_KW3;
static const int MRISTEP_DEFAULT_EXPL_4       = ARKODE_MRI_GARK_ERK45a;
static const int MRISTEP_DEFAULT_IMPL_SD_2    = ARKODE_MRI_GARK_IRK21a;
static const int MRISTEP_DEFAULT_IMPL_SD_3    = ARKODE_MRI_GARK_ESDIRK34a;
static const int MRISTEP_DEFAULT_IMPL_SD_4    = ARKODE_MRI_GARK_ESDIRK46a;
static const int MRISTEP_DEFAULT_IMEX_SD_3    = ARKODE_IMEX_MRI_GARK3b;
static const int MRISTEP_DEFAULT_IMEX_SD_4    = ARKODE_IMEX_MRI_GARK4;
static const int MRISTEP_DEFAULT_EXPL_2_AD    = ARKODE_MRI_GARK_ERK22a;
static const int MRISTEP_DEFAULT_EXPL_3_AD    = ARKODE_MRI_GARK_ERK33a;
static const int MRISTEP_DEFAULT_EXPL_4_AD    = ARKODE_MRI_GARK_ERK45a;
static const int MRISTEP_DEFAULT_EXPL_5_AD    = ARKODE_MERK54;
static const int MRISTEP_DEFAULT_IMEX_SD_2_AD = ARKODE_IMEX_MRI_SR21;
static const int MRISTEP_DEFAULT_IMEX_SD_3_AD = ARKODE_IMEX_MRI_SR32;
static const int MRISTEP_DEFAULT_IMEX_SD_4_AD = ARKODE_IMEX_MRI_SR43;
=======
  ARKODE_MRI_GARK_FORWARD_EULER,
  ARKODE_MRI_GARK_RALSTON2,
  ARKODE_MRI_GARK_ERK22a,
  ARKODE_MRI_GARK_ERK22b,
  ARKODE_MRI_GARK_RALSTON3,
  ARKODE_MRI_GARK_BACKWARD_EULER,
  ARKODE_MRI_GARK_IMPLICIT_MIDPOINT,
  ARKODE_IMEX_MRI_GARK_EULER,
  ARKODE_IMEX_MRI_GARK_TRAPEZOIDAL,
  ARKODE_IMEX_MRI_GARK_MIDPOINT,
  ARKODE_MAX_MRI_NUM = ARKODE_IMEX_MRI_GARK_MIDPOINT,
} ARKODE_MRITableID;

/* Default MRI coupling tables for each order */
static const int MRISTEP_DEFAULT_EXPL_1 = ARKODE_MRI_GARK_FORWARD_EULER;
static const int MRISTEP_DEFAULT_EXPL_2 = ARKODE_MRI_GARK_ERK22b;
static const int MRISTEP_DEFAULT_EXPL_3 = ARKODE_MIS_KW3;
static const int MRISTEP_DEFAULT_EXPL_4 = ARKODE_MRI_GARK_ERK45a;

static const int MRISTEP_DEFAULT_IMPL_SD_1 = ARKODE_MRI_GARK_BACKWARD_EULER;
static const int MRISTEP_DEFAULT_IMPL_SD_2 = ARKODE_MRI_GARK_IRK21a;
static const int MRISTEP_DEFAULT_IMPL_SD_3 = ARKODE_MRI_GARK_ESDIRK34a;
static const int MRISTEP_DEFAULT_IMPL_SD_4 = ARKODE_MRI_GARK_ESDIRK46a;

static const int MRISTEP_DEFAULT_IMEX_SD_1 = ARKODE_IMEX_MRI_GARK_EULER;
static const int MRISTEP_DEFAULT_IMEX_SD_2 = ARKODE_IMEX_MRI_GARK_TRAPEZOIDAL;
static const int MRISTEP_DEFAULT_IMEX_SD_3 = ARKODE_IMEX_MRI_GARK3b;
static const int MRISTEP_DEFAULT_IMEX_SD_4 = ARKODE_IMEX_MRI_GARK4;
>>>>>>> fe94036b

/* ------------------------------------
 * MRIStep Inner Stepper Function Types
 * ------------------------------------ */

typedef int (*MRIStepInnerEvolveFn)(MRIStepInnerStepper stepper, sunrealtype t0,
                                    sunrealtype tout, N_Vector y);

typedef int (*MRIStepInnerFullRhsFn)(MRIStepInnerStepper stepper, sunrealtype t,
                                     N_Vector y, N_Vector f, int mode);

typedef int (*MRIStepInnerResetFn)(MRIStepInnerStepper stepper, sunrealtype tR,
                                   N_Vector yR);

typedef int (*MRIStepInnerGetAccumulatedError)(MRIStepInnerStepper stepper,
                                               sunrealtype* accum_error);

typedef int (*MRIStepInnerResetAccumulatedError)(MRIStepInnerStepper stepper);

typedef int (*MRIStepInnerSetFixedStep)(MRIStepInnerStepper stepper,
                                        sunrealtype h);

typedef int (*MRIStepInnerSetRTol)(MRIStepInnerStepper stepper, sunrealtype rtol);

/*---------------------------------------------------------------
  MRI coupling data structure and associated utility routines
  ---------------------------------------------------------------*/
struct MRIStepCouplingMem
{
  MRISTEP_METHOD_TYPE type; /* flag to encode the MRI method type          */
  int nmat;         /* number of MRI coupling matrices                     */
  int stages;       /* size of coupling matrices ((stages+1) * stages)     */
  int q;            /* method order of accuracy                            */
  int p;            /* embedding order of accuracy                         */
  sunrealtype* c;   /* stage abscissae                                     */
  sunrealtype*** W; /* explicit coupling matrices [nmat][stages+1][stages] */
  sunrealtype*** G; /* implicit coupling matrices [nmat][stages+1][stages] */

  int ngroup;  /* number of stage groups (MERK-specific)              */
  int** group; /* stages to integrate together (MERK-specific)        */
};

typedef _SUNDIALS_STRUCT_ MRIStepCouplingMem* MRIStepCoupling;

/* Accessor routine to load built-in MRI table */
SUNDIALS_EXPORT MRIStepCoupling MRIStepCoupling_LoadTable(ARKODE_MRITableID method);

/* Accessor routine to load built-in MRI table from string */
SUNDIALS_EXPORT MRIStepCoupling MRIStepCoupling_LoadTableByName(const char* method);

/* Utility routines to allocate/free/output coupling table structures */
SUNDIALS_EXPORT MRIStepCoupling MRIStepCoupling_Alloc(int nmat, int stages,
                                                      MRISTEP_METHOD_TYPE type);
SUNDIALS_EXPORT MRIStepCoupling MRIStepCoupling_Create(int nmat, int stages,
                                                       int q, int p,
                                                       sunrealtype* W,
                                                       sunrealtype* G,
                                                       sunrealtype* c);
SUNDIALS_EXPORT MRIStepCoupling MRIStepCoupling_MIStoMRI(ARKodeButcherTable B,
                                                         int q, int p);
SUNDIALS_EXPORT MRIStepCoupling MRIStepCoupling_Copy(MRIStepCoupling MRIC);
SUNDIALS_EXPORT void MRIStepCoupling_Space(MRIStepCoupling MRIC,
                                           sunindextype* liw, sunindextype* lrw);
SUNDIALS_EXPORT void MRIStepCoupling_Free(MRIStepCoupling MRIC);
SUNDIALS_EXPORT void MRIStepCoupling_Write(MRIStepCoupling MRIC, FILE* outfile);

/* ------------------------------
 * User-Supplied Function Types
 * ------------------------------ */

typedef int (*MRIStepPreInnerFn)(sunrealtype t, N_Vector* f, int nvecs,
                                 void* user_data);

typedef int (*MRIStepPostInnerFn)(sunrealtype t, N_Vector y, void* user_data);

/* -------------------
 * Exported Functions
 * ------------------- */

/* Creation and Reinitialization functions */
SUNDIALS_EXPORT void* MRIStepCreate(ARKRhsFn fse, ARKRhsFn fsi, sunrealtype t0,
                                    N_Vector y0, MRIStepInnerStepper stepper,
                                    SUNContext sunctx);
SUNDIALS_EXPORT int MRIStepReInit(void* arkode_mem, ARKRhsFn fse, ARKRhsFn fsi,
                                  sunrealtype t0, N_Vector y0);

/* Optional input functions -- must be called AFTER MRIStepCreate */
SUNDIALS_EXPORT int MRIStepSetCoupling(void* arkode_mem, MRIStepCoupling MRIC);
SUNDIALS_EXPORT int MRIStepSetPreInnerFn(void* arkode_mem,
                                         MRIStepPreInnerFn prefn);
SUNDIALS_EXPORT int MRIStepSetPostInnerFn(void* arkode_mem,
                                          MRIStepPostInnerFn postfn);
SUNDIALS_EXPORT int MRIStepSetFastErrorStepFactor(void* arkode_mem,
                                                  sunrealtype hfactor);
SUNDIALS_EXPORT int MRIStepSetAdaptController(void* arkode_mem,
                                              SUNAdaptController C);

/* Optional output functions */
SUNDIALS_EXPORT int MRIStepGetNumRhsEvals(void* arkode_mem, long int* nfse_evals,
                                          long int* nfsi_evals);
SUNDIALS_EXPORT int MRIStepGetCurrentCoupling(void* arkode_mem,
                                              MRIStepCoupling* MRIC);
SUNDIALS_EXPORT int MRIStepGetLastInnerStepFlag(void* arkode_mem, int* flag);

/* Custom inner stepper functions */
SUNDIALS_EXPORT int MRIStepInnerStepper_Create(SUNContext sunctx,
                                               MRIStepInnerStepper* stepper);
SUNDIALS_EXPORT int MRIStepInnerStepper_Free(MRIStepInnerStepper* stepper);
SUNDIALS_EXPORT int MRIStepInnerStepper_SetContent(MRIStepInnerStepper stepper,
                                                   void* content);
SUNDIALS_EXPORT int MRIStepInnerStepper_GetContent(MRIStepInnerStepper stepper,
                                                   void** content);
SUNDIALS_EXPORT int MRIStepInnerStepper_SetEvolveFn(MRIStepInnerStepper stepper,
                                                    MRIStepInnerEvolveFn fn);
SUNDIALS_EXPORT int MRIStepInnerStepper_SetFullRhsFn(MRIStepInnerStepper stepper,
                                                     MRIStepInnerFullRhsFn fn);
SUNDIALS_EXPORT int MRIStepInnerStepper_SetResetFn(MRIStepInnerStepper stepper,
                                                   MRIStepInnerResetFn fn);
SUNDIALS_EXPORT int MRIStepInnerStepper_SetAccumulatedErrorGetFn(
  MRIStepInnerStepper stepper, MRIStepInnerGetAccumulatedError fn);
SUNDIALS_EXPORT int MRIStepInnerStepper_SetAccumulatedErrorResetFn(
  MRIStepInnerStepper stepper, MRIStepInnerResetAccumulatedError fn);
SUNDIALS_EXPORT int MRIStepInnerStepper_SetFixedStepFn(
  MRIStepInnerStepper stepper, MRIStepInnerSetFixedStep fn);
SUNDIALS_EXPORT int MRIStepInnerStepper_SetRTolFn(MRIStepInnerStepper stepper,
                                                  MRIStepInnerSetRTol fn);
SUNDIALS_EXPORT int MRIStepInnerStepper_AddForcing(MRIStepInnerStepper stepper,
                                                   sunrealtype t, N_Vector f);
SUNDIALS_EXPORT int MRIStepInnerStepper_GetForcingData(
  MRIStepInnerStepper stepper, sunrealtype* tshift, sunrealtype* tscale,
  N_Vector** forcing, int* nforcing);

/* --------------------------------------------------------------------------
 * Deprecated Functions -- all are superseded by shared ARKODE-level routines
 * -------------------------------------------------------------------------- */

SUNDIALS_DEPRECATED_EXPORT_MSG("use ARKodeResize instead")
int MRIStepResize(void* arkode_mem, N_Vector ynew, sunrealtype t0,
                  ARKVecResizeFn resize, void* resize_data);
SUNDIALS_DEPRECATED_EXPORT_MSG("use ARKodeReset instead")
int MRIStepReset(void* arkode_mem, sunrealtype tR, N_Vector yR);
SUNDIALS_DEPRECATED_EXPORT_MSG("use ARKodeSStolerances instead")
int MRIStepSStolerances(void* arkode_mem, sunrealtype reltol, sunrealtype abstol);
SUNDIALS_DEPRECATED_EXPORT_MSG("use ARKodeSVtolerances instead")
int MRIStepSVtolerances(void* arkode_mem, sunrealtype reltol, N_Vector abstol);
SUNDIALS_DEPRECATED_EXPORT_MSG("use ARKodeWFtolerances instead")
int MRIStepWFtolerances(void* arkode_mem, ARKEwtFn efun);
SUNDIALS_DEPRECATED_EXPORT_MSG("use ARKodeSetLinearSolver instead")
int MRIStepSetLinearSolver(void* arkode_mem, SUNLinearSolver LS, SUNMatrix A);
SUNDIALS_DEPRECATED_EXPORT_MSG("use ARKodeRootInit instead")
int MRIStepRootInit(void* arkode_mem, int nrtfn, ARKRootFn g);
SUNDIALS_DEPRECATED_EXPORT_MSG("use ARKodeSetDefaults instead")
int MRIStepSetDefaults(void* arkode_mem);
SUNDIALS_DEPRECATED_EXPORT_MSG("use ARKodeSetOrder instead")
int MRIStepSetOrder(void* arkode_mem, int ord);
SUNDIALS_DEPRECATED_EXPORT_MSG("use ARKodeSetInterpolantType instead")
int MRIStepSetInterpolantType(void* arkode_mem, int itype);
SUNDIALS_DEPRECATED_EXPORT_MSG("use ARKodeSetInterpolantDegree instead")
int MRIStepSetInterpolantDegree(void* arkode_mem, int degree);
SUNDIALS_DEPRECATED_EXPORT_MSG("use ARKodeSetInterpolantDegree instead")
int MRIStepSetDenseOrder(void* arkode_mem, int dord);
SUNDIALS_DEPRECATED_EXPORT_MSG("use ARKodeSetNonlinearSolver instead")
int MRIStepSetNonlinearSolver(void* arkode_mem, SUNNonlinearSolver NLS);
SUNDIALS_DEPRECATED_EXPORT_MSG("use ARKodeSetNlsRhsFn instead")
int MRIStepSetNlsRhsFn(void* arkode_mem, ARKRhsFn nls_fs);
SUNDIALS_DEPRECATED_EXPORT_MSG("use ARKodeSetLinear instead")
int MRIStepSetLinear(void* arkode_mem, int timedepend);
SUNDIALS_DEPRECATED_EXPORT_MSG("use ARKodeSetNonlinear instead")
int MRIStepSetNonlinear(void* arkode_mem);
SUNDIALS_DEPRECATED_EXPORT_MSG("use MRIStepSetMaxARKodes instead")
int MRIStepSetMaxNumSteps(void* arkode_mem, long int mxsteps);
SUNDIALS_DEPRECATED_EXPORT_MSG("use ARKodeSetNonlinCRDown instead")
int MRIStepSetNonlinCRDown(void* arkode_mem, sunrealtype crdown);
SUNDIALS_DEPRECATED_EXPORT_MSG("use ARKodeSetNonlinRDiv instead")
int MRIStepSetNonlinRDiv(void* arkode_mem, sunrealtype rdiv);
SUNDIALS_DEPRECATED_EXPORT_MSG("use ARKodeSetDeltaGammaMax instead")
int MRIStepSetDeltaGammaMax(void* arkode_mem, sunrealtype dgmax);
SUNDIALS_DEPRECATED_EXPORT_MSG("use ARKodeSetLSetupFrequency instead")
int MRIStepSetLSetupFrequency(void* arkode_mem, int msbp);
SUNDIALS_DEPRECATED_EXPORT_MSG("use ARKodeSetPredictorMethod instead")
int MRIStepSetPredictorMethod(void* arkode_mem, int method);
SUNDIALS_DEPRECATED_EXPORT_MSG("use ARKodeSetMaxNonlinIters instead")
int MRIStepSetMaxNonlinIters(void* arkode_mem, int maxcor);
SUNDIALS_DEPRECATED_EXPORT_MSG("use ARKodeSetNonlinConvCoef instead")
int MRIStepSetNonlinConvCoef(void* arkode_mem, sunrealtype nlscoef);
SUNDIALS_DEPRECATED_EXPORT_MSG("use ARKodeSetMaxHnilWarns instead")
int MRIStepSetMaxHnilWarns(void* arkode_mem, int mxhnil);
SUNDIALS_DEPRECATED_EXPORT_MSG("use ARKodeSetInterpolateStopTime instead")
int MRIStepSetInterpolateStopTime(void* arkode_mem, sunbooleantype interp);
SUNDIALS_DEPRECATED_EXPORT_MSG("use ARKodeSetStopTime instead")
int MRIStepSetStopTime(void* arkode_mem, sunrealtype tstop);
SUNDIALS_DEPRECATED_EXPORT_MSG("use ARKodeClearStopTime instead")
int MRIStepClearStopTime(void* arkode_mem);
SUNDIALS_DEPRECATED_EXPORT_MSG("use MRIStepSetFiARKode instead")
int MRIStepSetFixedStep(void* arkode_mem, sunrealtype hsfixed);
SUNDIALS_DEPRECATED_EXPORT_MSG("use ARKodeSetRootDirection instead")
int MRIStepSetRootDirection(void* arkode_mem, int* rootdir);
SUNDIALS_DEPRECATED_EXPORT_MSG("use ARKodeSetNoInactiveRootWarn instead")
int MRIStepSetNoInactiveRootWarn(void* arkode_mem);
SUNDIALS_DEPRECATED_EXPORT_MSG("use ARKodeSetUserData instead")
int MRIStepSetUserData(void* arkode_mem, void* user_data);
SUNDIALS_DEPRECATED_EXPORT_MSG("use MRIStepSetPostprocARKodeFn instead")
int MRIStepSetPostprocessStepFn(void* arkode_mem, ARKPostProcessFn ProcessStep);
SUNDIALS_DEPRECATED_EXPORT_MSG("use ARKodeSetPostprocessStageFn instead")
int MRIStepSetPostprocessStageFn(void* arkode_mem, ARKPostProcessFn ProcessStage);
SUNDIALS_DEPRECATED_EXPORT_MSG("use ARKodeSetStagePredictFn instead")
int MRIStepSetStagePredictFn(void* arkode_mem, ARKStagePredictFn PredictStage);
SUNDIALS_DEPRECATED_EXPORT_MSG("use ARKodeSetDeduceImplicitRhs instead")
int MRIStepSetDeduceImplicitRhs(void* arkode_mem, sunbooleantype deduce);
SUNDIALS_DEPRECATED_EXPORT_MSG("use ARKodeSetJacFn instead")
int MRIStepSetJacFn(void* arkode_mem, ARKLsJacFn jac);
SUNDIALS_DEPRECATED_EXPORT_MSG("use ARKodeSetJacEvalFrequency instead")
int MRIStepSetJacEvalFrequency(void* arkode_mem, long int msbj);
SUNDIALS_DEPRECATED_EXPORT_MSG("use ARKodeSetLinearSolutionScaling instead")
int MRIStepSetLinearSolutionScaling(void* arkode_mem, sunbooleantype onoff);
SUNDIALS_DEPRECATED_EXPORT_MSG("use ARKodeSetEpsLin instead")
int MRIStepSetEpsLin(void* arkode_mem, sunrealtype eplifac);
SUNDIALS_DEPRECATED_EXPORT_MSG("use ARKodeSetLSNormFactor instead")
int MRIStepSetLSNormFactor(void* arkode_mem, sunrealtype nrmfac);
SUNDIALS_DEPRECATED_EXPORT_MSG("use ARKodeSetPreconditioner instead")
int MRIStepSetPreconditioner(void* arkode_mem, ARKLsPrecSetupFn psetup,
                             ARKLsPrecSolveFn psolve);
SUNDIALS_DEPRECATED_EXPORT_MSG("use ARKodeSetJacTimes instead")
int MRIStepSetJacTimes(void* arkode_mem, ARKLsJacTimesSetupFn jtsetup,
                       ARKLsJacTimesVecFn jtimes);
SUNDIALS_DEPRECATED_EXPORT_MSG("use ARKodeSetJacTimesRhsFn instead")
int MRIStepSetJacTimesRhsFn(void* arkode_mem, ARKRhsFn jtimesRhsFn);
SUNDIALS_DEPRECATED_EXPORT_MSG("use ARKodeSetLinSysFn instead")
int MRIStepSetLinSysFn(void* arkode_mem, ARKLsLinSysFn linsys);
SUNDIALS_DEPRECATED_EXPORT_MSG("use ARKodeEvolve instead")
int MRIStepEvolve(void* arkode_mem, sunrealtype tout, N_Vector yout,
                  sunrealtype* tret, int itask);
SUNDIALS_DEPRECATED_EXPORT_MSG("use ARKodeGetDky instead")
int MRIStepGetDky(void* arkode_mem, sunrealtype t, int k, N_Vector dky);
SUNDIALS_DEPRECATED_EXPORT_MSG("use ARKodeComputeState instead")
int MRIStepComputeState(void* arkode_mem, N_Vector zcor, N_Vector z);
SUNDIALS_DEPRECATED_EXPORT_MSG("use ARKodeGetNumLinSolvSetups instead")
int MRIStepGetNumLinSolvSetups(void* arkode_mem, long int* nlinsetups);
SUNDIALS_DEPRECATED_EXPORT_MSG("use ARKodeGetWorkSpace instead")
int MRIStepGetWorkSpace(void* arkode_mem, long int* lenrw, long int* leniw);
SUNDIALS_DEPRECATED_EXPORT_MSG("use MRIStepGetARKodes instead")
int MRIStepGetNumSteps(void* arkode_mem, long int* nssteps);
SUNDIALS_DEPRECATED_EXPORT_MSG("use MRIStepGetLARKode instead")
int MRIStepGetLastStep(void* arkode_mem, sunrealtype* hlast);
SUNDIALS_DEPRECATED_EXPORT_MSG("use ARKodeGetCurrentTime instead")
int MRIStepGetCurrentTime(void* arkode_mem, sunrealtype* tcur);
SUNDIALS_DEPRECATED_EXPORT_MSG("use ARKodeGetCurrentState instead")
int MRIStepGetCurrentState(void* arkode_mem, N_Vector* state);
SUNDIALS_DEPRECATED_EXPORT_MSG("use ARKodeGetCurrentGamma instead")
int MRIStepGetCurrentGamma(void* arkode_mem, sunrealtype* gamma);
SUNDIALS_DEPRECATED_EXPORT_MSG("use ARKodeGetTolScaleFactor instead")
int MRIStepGetTolScaleFactor(void* arkode_mem, sunrealtype* tolsfac);
SUNDIALS_DEPRECATED_EXPORT_MSG("use ARKodeGetErrWeights instead")
int MRIStepGetErrWeights(void* arkode_mem, N_Vector eweight);
SUNDIALS_DEPRECATED_EXPORT_MSG("use ARKodeGetNumGEvals instead")
int MRIStepGetNumGEvals(void* arkode_mem, long int* ngevals);
SUNDIALS_DEPRECATED_EXPORT_MSG("use ARKodeGetRootInfo instead")
int MRIStepGetRootInfo(void* arkode_mem, int* rootsfound);
SUNDIALS_DEPRECATED_EXPORT_MSG("use ARKodeGetUserData instead")
int MRIStepGetUserData(void* arkode_mem, void** user_data);
SUNDIALS_DEPRECATED_EXPORT_MSG("use ARKodePrintAllStats instead")
int MRIStepPrintAllStats(void* arkode_mem, FILE* outfile, SUNOutputFormat fmt);
SUNDIALS_DEPRECATED_EXPORT_MSG("use ARKodeGetReturnFlagName instead")
char* MRIStepGetReturnFlagName(long int flag);
SUNDIALS_DEPRECATED_EXPORT_MSG("use ARKodeWriteParameters instead")
int MRIStepWriteParameters(void* arkode_mem, FILE* fp);
SUNDIALS_DEPRECATED_EXPORT_MSG(
  "use MRIStepGetCurrentCoupling and MRIStepCoupling_Write instead")
int MRIStepWriteCoupling(void* arkode_mem, FILE* fp);
SUNDIALS_DEPRECATED_EXPORT_MSG("use ARKodeGetNonlinearSystemData instead")
int MRIStepGetNonlinearSystemData(void* arkode_mem, sunrealtype* tcur,
                                  N_Vector* zpred, N_Vector* z, N_Vector* F,
                                  sunrealtype* gamma, N_Vector* sdata,
                                  void** user_data);
SUNDIALS_DEPRECATED_EXPORT_MSG("use ARKodeGetNumNonlinSolvIters instead")
int MRIStepGetNumNonlinSolvIters(void* arkode_mem, long int* nniters);
SUNDIALS_DEPRECATED_EXPORT_MSG("use ARKodeGetNumNonlinSolvConvFails instead")
int MRIStepGetNumNonlinSolvConvFails(void* arkode_mem, long int* nnfails);
SUNDIALS_DEPRECATED_EXPORT_MSG("use ARKodeGetNonlinSolvStats instead")
int MRIStepGetNonlinSolvStats(void* arkode_mem, long int* nniters,
                              long int* nnfails);
SUNDIALS_DEPRECATED_EXPORT_MSG("use MRIStepGetARKodeSolveFails instead")
int MRIStepGetNumStepSolveFails(void* arkode_mem, long int* nncfails);
SUNDIALS_DEPRECATED_EXPORT_MSG("use ARKodeGetJac instead")
int MRIStepGetJac(void* arkode_mem, SUNMatrix* J);
SUNDIALS_DEPRECATED_EXPORT_MSG("use ARKodeGetJacTime instead")
int MRIStepGetJacTime(void* arkode_mem, sunrealtype* t_J);
SUNDIALS_DEPRECATED_EXPORT_MSG("use MRIStepGetJacARKodes instead")
int MRIStepGetJacNumSteps(void* arkode_mem, long* nst_J);
SUNDIALS_DEPRECATED_EXPORT_MSG("use ARKodeGetLinWorkSpace instead")
int MRIStepGetLinWorkSpace(void* arkode_mem, long int* lenrwLS,
                           long int* leniwLS);
SUNDIALS_DEPRECATED_EXPORT_MSG("use ARKodeGetNumJacEvals instead")
int MRIStepGetNumJacEvals(void* arkode_mem, long int* njevals);
SUNDIALS_DEPRECATED_EXPORT_MSG("use ARKodeGetNumPrecEvals instead")
int MRIStepGetNumPrecEvals(void* arkode_mem, long int* npevals);
SUNDIALS_DEPRECATED_EXPORT_MSG("use ARKodeGetNumPrecSolves instead")
int MRIStepGetNumPrecSolves(void* arkode_mem, long int* npsolves);
SUNDIALS_DEPRECATED_EXPORT_MSG("use ARKodeGetNumLinIters instead")
int MRIStepGetNumLinIters(void* arkode_mem, long int* nliters);
SUNDIALS_DEPRECATED_EXPORT_MSG("use ARKodeGetNumLinConvFails instead")
int MRIStepGetNumLinConvFails(void* arkode_mem, long int* nlcfails);
SUNDIALS_DEPRECATED_EXPORT_MSG("use ARKodeGetNumJTSetupEvals instead")
int MRIStepGetNumJTSetupEvals(void* arkode_mem, long int* njtsetups);
SUNDIALS_DEPRECATED_EXPORT_MSG("use ARKodeGetNumJtimesEvals instead")
int MRIStepGetNumJtimesEvals(void* arkode_mem, long int* njvevals);
SUNDIALS_DEPRECATED_EXPORT_MSG("use ARKodeGetNumLinRhsEvals instead")
int MRIStepGetNumLinRhsEvals(void* arkode_mem, long int* nfevalsLS);
SUNDIALS_DEPRECATED_EXPORT_MSG("use ARKodeGetLastLinFlag instead")
int MRIStepGetLastLinFlag(void* arkode_mem, long int* flag);
SUNDIALS_DEPRECATED_EXPORT_MSG("use ARKodeGetLinReturnFlagName instead")
char* MRIStepGetLinReturnFlagName(long int flag);
SUNDIALS_DEPRECATED_EXPORT_MSG("use ARKodeFree instead")
void MRIStepFree(void** arkode_mem);
SUNDIALS_DEPRECATED_EXPORT_MSG("use ARKodePrintMem instead")
void MRIStepPrintMem(void* arkode_mem, FILE* outfile);

#ifdef __cplusplus
}
#endif

#endif<|MERGE_RESOLUTION|>--- conflicted
+++ resolved
@@ -54,37 +54,6 @@
   ARKODE_IMEX_MRI_GARK3a,
   ARKODE_IMEX_MRI_GARK3b,
   ARKODE_IMEX_MRI_GARK4,
-<<<<<<< HEAD
-  ARKODE_MRI_GARK_ERK22a,
-  ARKODE_MRI_GARK_ERK22b,
-  ARKODE_MERK21,
-  ARKODE_MERK32,
-  ARKODE_MERK43,
-  ARKODE_MERK54,
-  ARKODE_IMEX_MRI_SR21,
-  ARKODE_IMEX_MRI_SR32,
-  ARKODE_IMEX_MRI_SR43,
-  ARKODE_MAX_MRI_NUM = ARKODE_IMEX_MRI_SR43
-} ARKODE_MRITableID;
-
-/* Default MRI coupling tables for each order and type */
-
-static const int MRISTEP_DEFAULT_3            = ARKODE_MIS_KW3;
-static const int MRISTEP_DEFAULT_EXPL_3       = ARKODE_MIS_KW3;
-static const int MRISTEP_DEFAULT_EXPL_4       = ARKODE_MRI_GARK_ERK45a;
-static const int MRISTEP_DEFAULT_IMPL_SD_2    = ARKODE_MRI_GARK_IRK21a;
-static const int MRISTEP_DEFAULT_IMPL_SD_3    = ARKODE_MRI_GARK_ESDIRK34a;
-static const int MRISTEP_DEFAULT_IMPL_SD_4    = ARKODE_MRI_GARK_ESDIRK46a;
-static const int MRISTEP_DEFAULT_IMEX_SD_3    = ARKODE_IMEX_MRI_GARK3b;
-static const int MRISTEP_DEFAULT_IMEX_SD_4    = ARKODE_IMEX_MRI_GARK4;
-static const int MRISTEP_DEFAULT_EXPL_2_AD    = ARKODE_MRI_GARK_ERK22a;
-static const int MRISTEP_DEFAULT_EXPL_3_AD    = ARKODE_MRI_GARK_ERK33a;
-static const int MRISTEP_DEFAULT_EXPL_4_AD    = ARKODE_MRI_GARK_ERK45a;
-static const int MRISTEP_DEFAULT_EXPL_5_AD    = ARKODE_MERK54;
-static const int MRISTEP_DEFAULT_IMEX_SD_2_AD = ARKODE_IMEX_MRI_SR21;
-static const int MRISTEP_DEFAULT_IMEX_SD_3_AD = ARKODE_IMEX_MRI_SR32;
-static const int MRISTEP_DEFAULT_IMEX_SD_4_AD = ARKODE_IMEX_MRI_SR43;
-=======
   ARKODE_MRI_GARK_FORWARD_EULER,
   ARKODE_MRI_GARK_RALSTON2,
   ARKODE_MRI_GARK_ERK22a,
@@ -95,25 +64,42 @@
   ARKODE_IMEX_MRI_GARK_EULER,
   ARKODE_IMEX_MRI_GARK_TRAPEZOIDAL,
   ARKODE_IMEX_MRI_GARK_MIDPOINT,
-  ARKODE_MAX_MRI_NUM = ARKODE_IMEX_MRI_GARK_MIDPOINT,
+  ARKODE_MERK21,
+  ARKODE_MERK32,
+  ARKODE_MERK43,
+  ARKODE_MERK54,
+  ARKODE_IMEX_MRI_SR21,
+  ARKODE_IMEX_MRI_SR32,
+  ARKODE_IMEX_MRI_SR43,
+  ARKODE_MAX_MRI_NUM = ARKODE_IMEX_MRI_SR43
 } ARKODE_MRITableID;
 
-/* Default MRI coupling tables for each order */
-static const int MRISTEP_DEFAULT_EXPL_1 = ARKODE_MRI_GARK_FORWARD_EULER;
-static const int MRISTEP_DEFAULT_EXPL_2 = ARKODE_MRI_GARK_ERK22b;
-static const int MRISTEP_DEFAULT_EXPL_3 = ARKODE_MIS_KW3;
-static const int MRISTEP_DEFAULT_EXPL_4 = ARKODE_MRI_GARK_ERK45a;
-
-static const int MRISTEP_DEFAULT_IMPL_SD_1 = ARKODE_MRI_GARK_BACKWARD_EULER;
-static const int MRISTEP_DEFAULT_IMPL_SD_2 = ARKODE_MRI_GARK_IRK21a;
-static const int MRISTEP_DEFAULT_IMPL_SD_3 = ARKODE_MRI_GARK_ESDIRK34a;
-static const int MRISTEP_DEFAULT_IMPL_SD_4 = ARKODE_MRI_GARK_ESDIRK46a;
-
-static const int MRISTEP_DEFAULT_IMEX_SD_1 = ARKODE_IMEX_MRI_GARK_EULER;
-static const int MRISTEP_DEFAULT_IMEX_SD_2 = ARKODE_IMEX_MRI_GARK_TRAPEZOIDAL;
-static const int MRISTEP_DEFAULT_IMEX_SD_3 = ARKODE_IMEX_MRI_GARK3b;
-static const int MRISTEP_DEFAULT_IMEX_SD_4 = ARKODE_IMEX_MRI_GARK4;
->>>>>>> fe94036b
+/* Default MRI coupling tables for each order and type */
+
+static const int MRISTEP_DEFAULT_3            = ARKODE_MIS_KW3;
+static const int MRISTEP_DEFAULT_EXPL_1       = ARKODE_MRI_GARK_FORWARD_EULER;
+static const int MRISTEP_DEFAULT_EXPL_2       = ARKODE_MRI_GARK_ERK22b;
+static const int MRISTEP_DEFAULT_EXPL_3       = ARKODE_MIS_KW3;
+static const int MRISTEP_DEFAULT_EXPL_4       = ARKODE_MRI_GARK_ERK45a;
+
+static const int MRISTEP_DEFAULT_IMPL_SD_1    = ARKODE_MRI_GARK_BACKWARD_EULER;
+static const int MRISTEP_DEFAULT_IMPL_SD_2    = ARKODE_MRI_GARK_IRK21a;
+static const int MRISTEP_DEFAULT_IMPL_SD_3    = ARKODE_MRI_GARK_ESDIRK34a;
+static const int MRISTEP_DEFAULT_IMPL_SD_4    = ARKODE_MRI_GARK_ESDIRK46a;
+
+static const int MRISTEP_DEFAULT_IMEX_SD_1    = ARKODE_IMEX_MRI_GARK_EULER;
+static const int MRISTEP_DEFAULT_IMEX_SD_2    = ARKODE_IMEX_MRI_GARK_TRAPEZOIDAL;
+static const int MRISTEP_DEFAULT_IMEX_SD_3    = ARKODE_IMEX_MRI_GARK3b;
+static const int MRISTEP_DEFAULT_IMEX_SD_4    = ARKODE_IMEX_MRI_GARK4;
+
+static const int MRISTEP_DEFAULT_EXPL_2_AD    = ARKODE_MRI_GARK_ERK22a;
+static const int MRISTEP_DEFAULT_EXPL_3_AD    = ARKODE_MRI_GARK_ERK33a;
+static const int MRISTEP_DEFAULT_EXPL_4_AD    = ARKODE_MRI_GARK_ERK45a;
+static const int MRISTEP_DEFAULT_EXPL_5_AD    = ARKODE_MERK54;
+
+static const int MRISTEP_DEFAULT_IMEX_SD_2_AD = ARKODE_IMEX_MRI_SR21;
+static const int MRISTEP_DEFAULT_IMEX_SD_3_AD = ARKODE_IMEX_MRI_SR32;
+static const int MRISTEP_DEFAULT_IMEX_SD_4_AD = ARKODE_IMEX_MRI_SR43;
 
 /* ------------------------------------
  * MRIStep Inner Stepper Function Types
