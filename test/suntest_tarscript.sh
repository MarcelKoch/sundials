#!/bin/bash
# ------------------------------------------------------------------------------
# Programmer(s): David J. Gardner @ LLNL
# ------------------------------------------------------------------------------
# SUNDIALS Copyright Start
# Copyright (c) 2002-2019, Lawrence Livermore National Security
# and Southern Methodist University.
# All rights reserved.
#
# See the top-level LICENSE and NOTICE files for details.
#
# SPDX-License-Identifier: BSD-3-Clause
# SUNDIALS Copyright End
# ------------------------------------------------------------------------------
# SUNDIALS tarball regression testing script
#
# Usage: ./suntest_tarscript.sh <package> <lib type> <real type> <index size>
#                               <TPL status> <test type> <build threads>
#
# Required Inputs:
#   <package>    = Which tarball to make and test:
#                    arkode   : create ARKode tarball only
#                    cvode    : create CVODE tarball only
#                    cvodes   : create CVODES tarball only
#                    ida      : create IDA tarball only
#                    idas     : create IDAS tarball only
#                    kinsol   : create KINSOL tarball only
#                    sundials : create sundials tarball containing all packages
#                    all      : all of the above options
#   <real type>  = SUNDIALS real type to build/test with:
#                    single   : single precision only
#                    double   : double precision only
#                    extended : extended (quad) precision only
#                    all      : all of the above options
#   <index size> = SUNDIALS index size to build/test with:
#                    32       : 32-bit indices only
#                    64       : 64-bit indices only
#                    both     : both of the above options
#   <lib type>   = Which library type to test:
#                    static   : only build static libraries
#                    shared   : only build shared libraries
#                    each     : build static and shared separately
#                    both     : build static and shared simultaneously
#   <TPL status> = Enable/disable third party libraries:
#                    ON       : All possible TPLs enabled
#                    OFF      : No TPLs enabled
#   <test type>  = Test type to run:
<<<<<<< HEAD
#                    CONFIG : configure only
#                    BUILD  : build only
#                    STD    : run standard tests
#                    DEV    : run development tests
=======
#                    STD      : standard tests
#                    DEV      : development tests
#                    NONE     : no test, configure and compile only
>>>>>>> 1a23bd3c
#
# Optional Inputs:
#   <build threads> = number of threads to use in parallel build (default 1)
# ------------------------------------------------------------------------------

# check number of inputs
if [ "$#" -lt 6 ]; then
    echo "ERROR: SEVEN (7) inputs required"
    echo "package      : [arkode|cvode|cvodes|ida|idas|kinsol|sundials|all]"
    echo "real type    : [single|double|extended|all]"
    echo "index size   : [32|64|both]"
    echo "library type : [static|shared|each|both]"
    echo "TPLs         : [ON|OFF]"
    echo "test type    : [CONFIG|BUILD|STD|DEV]"
    echo "memcheck     : [ON|OFF]"
    exit 1
fi

<<<<<<< HEAD
package=$1        # sundials package to test
tmplibtype=$2     # library type to build
tmprealtype=$3    # precision for realtypes
tmpindexsize=$4   # integer size for indices
tplstatus=$5      # enable/disable third party libraries
testtype=$6       # which test type to run
memcheck=$7       # memcheck test (make test_memcheck)
buildthreads=1    # default number threads for parallel builds
=======
package=$1      # sundials package to test
realtype=$2     # precision for realtypes
indexsize=$3    # integer size for indices
libtype=$4      # library type to build
tplstatus=$5    # enable/disable third party libraries
testtype=$6     # run standard tests, dev tests, or no tests (compile only)
buildthreads=1  # default number threads for parallel builds
>>>>>>> 1a23bd3c

# check if the number of build threads was set
if [ "$#" -gt 7 ]; then
    buildthreads=$8
fi

# ------------------------------------------------------------------------------
# Check inputs
# ------------------------------------------------------------------------------

# check package option
case $package in
    arkode|cvode|cvodes|ida|idas|kinsol|sundials|all) ;;
    *)
        echo "ERROR: Unknown package option: $package"
        exit 1
        ;;
esac

# set real types to test
case "$realtype" in
    SINGLE|Single|single)       realtype=( "single" );;
    DOUBLE|Double|double)       realtype=( "double" );;
    EXTENDED|Extended|extended) realtype=( "extended" );;
    ALL|All|all)                realtype=( "single" "double" "extended" );;
    *)
        echo "ERROR: Unknown real type option: $realtype"
        exit 1
        ;;
esac

# set index sizes to test
case "$indexsize" in
    32)   indexsize=( "32" );;
    64)   indexsize=( "64" );;
    both) indexsize=( "32" "64" );;
    *)
        echo "ERROR: Unknown index size option: $indexsize"
        exit 1
        ;;
esac

# set library types to test
case "$libtype" in
    STATIC|Static|static) libtype=( "static" );;
    SHARED|Shared|shared) libtype=( "shared" );;
    EACH|Each|each)       libtype=( "static" "shared") ;;
    BOTH|Both|both)       libtype=( "both" ) ;;
    *)
        echo "ERROR: Unknown library type option: $libtype"
        exit 1
        ;;
esac

# set TPL status
case "$tplstatus" in
    ON|On|on)
        TPLs=ON
        ;;
    OFF|Off|off)
        TPLs=OFF
        ;;
    *)
        echo "ERROR: Unknown third party library status: $tplstatus"
        exit 1
        ;;
esac

# which tests to run (if any)
case "$testtype" in
<<<<<<< HEAD
    CONFIG|Config|config)
        # configure only, do not compile or test
        testtype=CONFIG
        ;;
    BUILD|Build|build)
        # configure and compile only, do not test
        testtype=BUILD
        ;;
    STD|Std|std)
        # configure, compile, and run standard tests
        testtype=STD
        ;;
    DEV|Dev|dev)
        # configure, compile, and run development tests
        testtype=DEV
=======
    STD|std|Std)
        # only run standard tests
        testtype=STD
        ;;
    DEV|dev|Dev)
        # only run development tests
        testtype=DEV
        ;;
    NONE|none|None)
        # only compile sundials, do not test or install
        testtype=NONE
>>>>>>> 1a23bd3c
        ;;
    *)
        echo "ERROR: Unknown test option: $testtype"
        exit 1
        ;;
esac

# which tests to run (if any)
case "$memcheck" in
    ON|On|on)
        memtest=ON
        ;;
    OFF|Off|off)
        memtest=OFF
        ;;
    *)
        echo "ERROR: Unknown memcheck option: $memcheck"
        exit 1
        ;;
esac

# ------------------------------------------------------------------------------
# Create tarballs
# ------------------------------------------------------------------------------

# location of testing directory
testdir=`pwd`

# remove old tarball directory and create new directory
\rm -rf tarballs || exit 1
mkdir tarballs   || exit 1

# run tarscript to create tarballs
cd ../scripts || exit 1

echo "START TARSCRIPT"
./tarscript -s $package | tee -a tar.log

# check tarscript return code
rc=${PIPESTATUS[0]}
echo -e "\ntarscript returned $rc\n" | tee -a tar.log
if [ $rc -ne 0 ]; then
    # remove temporary file created by tarscript and exit with error
    \rm -rf ../../tmp_dir.*
    exit 1;
fi

# relocate tarballs
mv tar.log $testdir/tarballs/.

# move tarballs to tarball directory
case $package in
    arkode)
        mv ../../arkode-*.tar.gz $testdir/tarballs/.   || exit 1
        ;;
    cvode)
        mv ../../cvode-*.tar.gz $testdir/tarballs/.    || exit 1
        ;;
    cvodes)
        mv ../../cvodes-*.tar.gz $testdir/tarballs/.   || exit 1
        ;;
    ida)
        mv ../../ida-*.tar.gz $testdir/tarballs/.      || exit 1
        ;;
    idas)
        mv ../../idas-*.tar.gz $testdir/tarballs/.     || exit 1
        ;;
    kinsol)
        mv ../../kinsol-*.tar.gz $testdir/tarballs/.   || exit 1
        ;;
    sundials)
        mv ../../sundials-*.tar.gz $testdir/tarballs/. || exit 1
        ;;
    all)
        mv ../../sundials-*.tar.gz $testdir/tarballs/. || exit 1
        mv ../../arkode-*.tar.gz $testdir/tarballs/.   || exit 1
        mv ../../cvode-*.tar.gz $testdir/tarballs/.    || exit 1
        mv ../../cvodes-*.tar.gz $testdir/tarballs/.   || exit 1
        mv ../../ida-*.tar.gz $testdir/tarballs/.      || exit 1
        mv ../../idas-*.tar.gz $testdir/tarballs/.     || exit 1
        mv ../../kinsol-*.tar.gz $testdir/tarballs/.   || exit 1
        ;;
esac

# ------------------------------------------------------------------------------
# Test tarballs
# ------------------------------------------------------------------------------

# move to tarball directory
cd $testdir/tarballs || exit 1

# loop over tarballs and test each one
for tarball in *.tar.gz; do

    # get package name
    package=${tarball%.tar.gz}

    echo "START UNTAR"
    tar -xvzf $tarball 2>&1 | tee -a tar.log

    # check tar return code
    rc=${PIPESTATUS[0]}
    echo -e "\ntar -xzvf returned $rc\n" | tee -a tar.log
    if [ $rc -ne 0 ]; then exit 1; fi

    # move log to package directory
    mv tar.log $package/. || exit 1

    # move to the extracted package's test directory
    cd $package/test || exit 1

    # copy environment and testing scripts from original test directory
    cp $testdir/env*.sh .    || exit 1
    cp $testdir/suntest.sh . || exit 1

    # loop over build options
    for rt in "${realtype[@]}"; do
        for is in "${indexsize[@]}"; do
            for lt in "${libtype[@]}"; do

                # print test label for Jenkins section collapsing
                echo "TEST: $rt $is $lt $TPLs $testtype"

                ./suntest.sh $rt $is $lt $TPLs $testtype

                # check return flag
                if [ $? -ne 0 ]; then
                    echo "FAILED: $rt $is $lt $TPLs $testtype"
                    cd $testdir
                    exit 1
                else
<<<<<<< HEAD
                    # C and C++ standard flags to append
                    CSTD="-std=c90"
                    CXXSTD="-std=c++11"

                    # disable all TPLs
                    MPISTATUS=OFF
                    LAPACKSTATUS=OFF
                    BLASSTATUS=OFF
                    KLUSTATUS=OFF
                    SLUMTSTATUS=OFF
                    SLUDISTSTATUS=OFF
                    HYPRESTATUS=OFF
                    PETSCSTATUS=OFF
                    CUDASTATUS=OFF

                fi

                # --------------------------------------------------------------
                # Configure SUNDIALS with CMake
                # --------------------------------------------------------------

                # only run development tests with double precision
                if [ "$rt" != "double" ] && [ "$testtype" == "DEV" ]; then
                    echo -e "\nWARNING: Development tests only support realtype = double\n"
                    devtests=OFF
                else
                    devtests=ON
                fi

                # do not build OpenMP or PThreads vectors when running memcheck tests
                echo -e "\nWARNING: OpenMP and PThreads vectors are disabled when memcheck is ON\n"
                if [ "$memtest" = "ON" ]; then
                    OMPSTATUS=OFF
                    PTSTATUS=OFF
                else
                    OMPSTATUS=ON
                    PTSTATUS=ON
                fi

                echo "START CMAKE"
                cmake \
                    -D CMAKE_INSTALL_PREFIX="../$installdir" \
                    \
                    -D BUILD_STATIC_LIBS="${STATIC}" \
                    -D BUILD_SHARED_LIBS="${SHARED}" \
                    \
                    -D BUILD_ARKODE=ON \
                    -D BUILD_CVODE=ON \
                    -D BUILD_CVODES=ON \
                    -D BUILD_IDA=ON \
                    -D BUILD_IDAS=ON \
                    -D BUILD_KINSOL=ON \
                    \
                    -D SUNDIALS_PRECISION=$rt \
                    -D SUNDIALS_INDEX_SIZE=$is \
                    \
                    -D F77_INTERFACE_ENABLE=ON \
                    -D F2003_INTERFACE_ENABLE=ON \
                    \
                    -D EXAMPLES_ENABLE_C=ON \
                    -D EXAMPLES_ENABLE_CXX=ON \
                    -D EXAMPLES_ENABLE_F77=ON \
                    -D EXAMPLES_ENABLE_F90=ON \
                    -D EXAMPLES_ENABLE_CUDA=${CUDASTATUS} \
                    \
                    -D CMAKE_C_COMPILER=$CC \
                    -D CMAKE_CXX_COMPILER=$CXX \
                    -D CMAKE_Fortran_COMPILER=$FC \
                    \
                    -D CMAKE_C_FLAGS="${CFLAGS} ${CSTD}" \
                    -D CMAKE_CXX_FLAGS="${CXXFLAGS} ${CXXSTD}" \
                    -D CMAKE_Fortran_FLAGS="${FFLAGS}" \
                    -D CUDA_NVCC_FLAGS="--compiler-options;-Wall;--compiler-options;-Werror" \
                    -D CUDA_PROPAGATE_HOST_FLAGS=OFF \
                    \
                    -D OPENMP_ENABLE=${OMPSTATUS} \
                    -D PTHREAD_ENABLE=${PTSTATUS} \
                    -D CUDA_ENABLE=${CUDASTATUS} \
                    -D RAJA_ENABLE=OFF \
                    \
                    -D MPI_ENABLE="${MPISTATUS}" \
                    -D MPI_C_COMPILER="${MPIDIR}/bin/mpicc" \
                    -D MPI_CXX_COMPILER="${MPIDIR}/bin/mpicxx" \
                    -D MPI_Fortran_COMPILER="${MPIDIR}/bin/mpif90" \
                    -D MPIEXEC_EXECUTABLE="${MPIEXEC}" \
                    \
                    -D BLAS_ENABLE="${BLASSTATUS}" \
                    -D BLAS_LIBRARIES="${BLAS_LIBRARIES}" \
                    \
                    -D LAPACK_ENABLE="${LAPACKSTATUS}" \
                    -D LAPACK_LIBRARIES="${LAPACK_LIBRARIES}" \
                    \
                    -D KLU_ENABLE="${KLUSTATUS}" \
                    -D KLU_INCLUDE_DIR="${KLUDIR}/include" \
                    -D KLU_LIBRARY_DIR="${KLUDIR}/lib" \
                    \
                    -D HYPRE_ENABLE="${HYPRESTATUS}" \
                    -D HYPRE_INCLUDE_DIR="${HYPREDIR}/include" \
                    -D HYPRE_LIBRARY_DIR="${HYPREDIR}/lib" \
                    \
                    -D PETSC_ENABLE="${PETSCSTATUS}" \
                    -D PETSC_INCLUDE_DIR="${PETSCDIR}/include" \
                    -D PETSC_LIBRARY_DIR="${PETSCDIR}/lib" \
                    \
                    -D SUPERLUMT_ENABLE="${SLUMTSTATUS}" \
                    -D SUPERLUMT_INCLUDE_DIR="${SLUMTDIR}/SRC" \
                    -D SUPERLUMT_LIBRARY_DIR="${SLUMTDIR}/lib" \
                    -D SUPERLUMT_THREAD_TYPE=Pthread \
                    \
                    -D SUPERLUDIST_ENABLE="${SLUDISTSTATUS}" \
                    -D SUPERLUDIST_INCLUDE_DIR="${SLUDISTDIR}/include" \
                    -D SUPERLUDIST_LIBRARY_DIR="${SLUDISTDIR}/lib" \
                    -D SUPERLUDIST_LIBRARIES="${BLAS_LIBRARIES}" \
                    -D SUPERLUDIST_OpenMP=ON \
                    -D SKIP_OPENMP_DEVICE_CHECK=ON \
                    \
                    -D SUNDIALS_DEVTESTS=${devtests} \
                    \
                    -D MEMORYCHECK_SUPPRESSIONS_FILE="${MPISUPP}" \
                    ../. 2>&1 | tee configure.log

                # check cmake return code
                rc=${PIPESTATUS[0]}
                echo -e "\ncmake returned $rc\n" | tee -a configure.log
                if [ $rc -ne 0 ]; then exit 1; fi

                # check if test type was configure only
                if [ "$testtype" = "CONFIG" ]; then cd ..; continue; fi

                # --------------------------------------------------------------
                # Make SUNDIALS
                # --------------------------------------------------------------

                echo "START MAKE"
                make -j $buildthreads 2>&1 | tee make.log

                # check make return code
                rc=${PIPESTATUS[0]}
                echo -e "\nmake returned $rc\n" | tee -a make.log
                if [ $rc -ne 0 ]; then exit 1; fi

                # check if test type was build only
                if [ "$testtype" = "BUILD" ]; then cd ..; continue; fi

                # --------------------------------------------------------------
                # Test SUNDIALS
                # --------------------------------------------------------------

                # test sundials
                echo "START TEST"
                make test 2>&1 | tee test.log

                # check make test return code
                rc=${PIPESTATUS[0]}
                echo -e "\nmake test returned $rc\n" | tee -a test.log
                if [ $rc -ne 0 ]; then exit 1; fi

                # --------------------------------------------------------------
                # Test SUNDIALS with memcheck
                # --------------------------------------------------------------

                if [ "$memtest" = "ON" ]; then
                    # run tests with memcheck program
                    echo "START TEST_MEMCHECK"
                    make test_memcheck 2>&1 | tee test_memcheck.log

                    # check make install return code
                    rc=${PIPESTATUS[0]}
                    echo -e "\nmake test_memcheck returned $rc\n" | tee -a test_memcheck.log
                    if [ $rc -ne 0 ]; then exit 1; fi
                fi

                # --------------------------------------------------------------
                # Install SUNDIALS
                # --------------------------------------------------------------

                # install sundials
                echo "START INSTALL"
                make install 2>&1 | tee install.log

                # check make install return code
                rc=${PIPESTATUS[0]}
                echo -e "\nmake install returned $rc\n" | tee -a install.log
                if [ $rc -ne 0 ]; then exit 1; fi

                # --------------------------------------------------------------
                # Test SUNDIALS Install
                # --------------------------------------------------------------

                # smoke test for installation
                echo "START TEST_INSTALL"
                make test_install 2>&1 | tee test_install.log

                # check make install return code
                rc=${PIPESTATUS[0]}
                echo -e "\nmake test_install returned $rc\n" | tee -a test_install.log
                if [ $rc -ne 0 ]; then exit 1; fi

                # return to package directory
                echo "PASSED"
                cd .. || exit 1

=======
                    echo "PASSED"
                fi

>>>>>>> 1a23bd3c
            done
        done
    done

    # return to tarball directory
    cd $testdir/tarballs || exit 1

done

# ------------------------------------------------------------------------------
# Return
# ------------------------------------------------------------------------------

# if we make it here all tests have passed
cd $testdir
exit 0<|MERGE_RESOLUTION|>--- conflicted
+++ resolved
@@ -45,16 +45,10 @@
 #                    ON       : All possible TPLs enabled
 #                    OFF      : No TPLs enabled
 #   <test type>  = Test type to run:
-<<<<<<< HEAD
 #                    CONFIG : configure only
 #                    BUILD  : build only
 #                    STD    : run standard tests
 #                    DEV    : run development tests
-=======
-#                    STD      : standard tests
-#                    DEV      : development tests
-#                    NONE     : no test, configure and compile only
->>>>>>> 1a23bd3c
 #
 # Optional Inputs:
 #   <build threads> = number of threads to use in parallel build (default 1)
@@ -73,24 +67,14 @@
     exit 1
 fi
 
-<<<<<<< HEAD
-package=$1        # sundials package to test
-tmplibtype=$2     # library type to build
-tmprealtype=$3    # precision for realtypes
-tmpindexsize=$4   # integer size for indices
-tplstatus=$5      # enable/disable third party libraries
-testtype=$6       # which test type to run
-memcheck=$7       # memcheck test (make test_memcheck)
-buildthreads=1    # default number threads for parallel builds
-=======
 package=$1      # sundials package to test
 realtype=$2     # precision for realtypes
 indexsize=$3    # integer size for indices
 libtype=$4      # library type to build
 tplstatus=$5    # enable/disable third party libraries
-testtype=$6     # run standard tests, dev tests, or no tests (compile only)
+testtype=$6     # which test type to run
+memcheck=$7     # memcheck test (make test_memcheck)
 buildthreads=1  # default number threads for parallel builds
->>>>>>> 1a23bd3c
 
 # check if the number of build threads was set
 if [ "$#" -gt 7 ]; then
@@ -161,7 +145,6 @@
 
 # which tests to run (if any)
 case "$testtype" in
-<<<<<<< HEAD
     CONFIG|Config|config)
         # configure only, do not compile or test
         testtype=CONFIG
@@ -177,19 +160,6 @@
     DEV|Dev|dev)
         # configure, compile, and run development tests
         testtype=DEV
-=======
-    STD|std|Std)
-        # only run standard tests
-        testtype=STD
-        ;;
-    DEV|dev|Dev)
-        # only run development tests
-        testtype=DEV
-        ;;
-    NONE|none|None)
-        # only compile sundials, do not test or install
-        testtype=NONE
->>>>>>> 1a23bd3c
         ;;
     *)
         echo "ERROR: Unknown test option: $testtype"
@@ -311,224 +281,19 @@
             for lt in "${libtype[@]}"; do
 
                 # print test label for Jenkins section collapsing
-                echo "TEST: $rt $is $lt $TPLs $testtype"
-
-                ./suntest.sh $rt $is $lt $TPLs $testtype
+                echo "TEST: $rt $is $lt $TPLs $testtype $memtest $buildthreads"
+
+                ./suntest.sh $rt $is $lt $TPLs $testtype $memtest $buildthreads
 
                 # check return flag
                 if [ $? -ne 0 ]; then
-                    echo "FAILED: $rt $is $lt $TPLs $testtype"
+                    echo "FAILED: $rt $is $lt $TPLs $testtype $memtest $buildthreads"
                     cd $testdir
                     exit 1
                 else
-<<<<<<< HEAD
-                    # C and C++ standard flags to append
-                    CSTD="-std=c90"
-                    CXXSTD="-std=c++11"
-
-                    # disable all TPLs
-                    MPISTATUS=OFF
-                    LAPACKSTATUS=OFF
-                    BLASSTATUS=OFF
-                    KLUSTATUS=OFF
-                    SLUMTSTATUS=OFF
-                    SLUDISTSTATUS=OFF
-                    HYPRESTATUS=OFF
-                    PETSCSTATUS=OFF
-                    CUDASTATUS=OFF
-
-                fi
-
-                # --------------------------------------------------------------
-                # Configure SUNDIALS with CMake
-                # --------------------------------------------------------------
-
-                # only run development tests with double precision
-                if [ "$rt" != "double" ] && [ "$testtype" == "DEV" ]; then
-                    echo -e "\nWARNING: Development tests only support realtype = double\n"
-                    devtests=OFF
-                else
-                    devtests=ON
-                fi
-
-                # do not build OpenMP or PThreads vectors when running memcheck tests
-                echo -e "\nWARNING: OpenMP and PThreads vectors are disabled when memcheck is ON\n"
-                if [ "$memtest" = "ON" ]; then
-                    OMPSTATUS=OFF
-                    PTSTATUS=OFF
-                else
-                    OMPSTATUS=ON
-                    PTSTATUS=ON
-                fi
-
-                echo "START CMAKE"
-                cmake \
-                    -D CMAKE_INSTALL_PREFIX="../$installdir" \
-                    \
-                    -D BUILD_STATIC_LIBS="${STATIC}" \
-                    -D BUILD_SHARED_LIBS="${SHARED}" \
-                    \
-                    -D BUILD_ARKODE=ON \
-                    -D BUILD_CVODE=ON \
-                    -D BUILD_CVODES=ON \
-                    -D BUILD_IDA=ON \
-                    -D BUILD_IDAS=ON \
-                    -D BUILD_KINSOL=ON \
-                    \
-                    -D SUNDIALS_PRECISION=$rt \
-                    -D SUNDIALS_INDEX_SIZE=$is \
-                    \
-                    -D F77_INTERFACE_ENABLE=ON \
-                    -D F2003_INTERFACE_ENABLE=ON \
-                    \
-                    -D EXAMPLES_ENABLE_C=ON \
-                    -D EXAMPLES_ENABLE_CXX=ON \
-                    -D EXAMPLES_ENABLE_F77=ON \
-                    -D EXAMPLES_ENABLE_F90=ON \
-                    -D EXAMPLES_ENABLE_CUDA=${CUDASTATUS} \
-                    \
-                    -D CMAKE_C_COMPILER=$CC \
-                    -D CMAKE_CXX_COMPILER=$CXX \
-                    -D CMAKE_Fortran_COMPILER=$FC \
-                    \
-                    -D CMAKE_C_FLAGS="${CFLAGS} ${CSTD}" \
-                    -D CMAKE_CXX_FLAGS="${CXXFLAGS} ${CXXSTD}" \
-                    -D CMAKE_Fortran_FLAGS="${FFLAGS}" \
-                    -D CUDA_NVCC_FLAGS="--compiler-options;-Wall;--compiler-options;-Werror" \
-                    -D CUDA_PROPAGATE_HOST_FLAGS=OFF \
-                    \
-                    -D OPENMP_ENABLE=${OMPSTATUS} \
-                    -D PTHREAD_ENABLE=${PTSTATUS} \
-                    -D CUDA_ENABLE=${CUDASTATUS} \
-                    -D RAJA_ENABLE=OFF \
-                    \
-                    -D MPI_ENABLE="${MPISTATUS}" \
-                    -D MPI_C_COMPILER="${MPIDIR}/bin/mpicc" \
-                    -D MPI_CXX_COMPILER="${MPIDIR}/bin/mpicxx" \
-                    -D MPI_Fortran_COMPILER="${MPIDIR}/bin/mpif90" \
-                    -D MPIEXEC_EXECUTABLE="${MPIEXEC}" \
-                    \
-                    -D BLAS_ENABLE="${BLASSTATUS}" \
-                    -D BLAS_LIBRARIES="${BLAS_LIBRARIES}" \
-                    \
-                    -D LAPACK_ENABLE="${LAPACKSTATUS}" \
-                    -D LAPACK_LIBRARIES="${LAPACK_LIBRARIES}" \
-                    \
-                    -D KLU_ENABLE="${KLUSTATUS}" \
-                    -D KLU_INCLUDE_DIR="${KLUDIR}/include" \
-                    -D KLU_LIBRARY_DIR="${KLUDIR}/lib" \
-                    \
-                    -D HYPRE_ENABLE="${HYPRESTATUS}" \
-                    -D HYPRE_INCLUDE_DIR="${HYPREDIR}/include" \
-                    -D HYPRE_LIBRARY_DIR="${HYPREDIR}/lib" \
-                    \
-                    -D PETSC_ENABLE="${PETSCSTATUS}" \
-                    -D PETSC_INCLUDE_DIR="${PETSCDIR}/include" \
-                    -D PETSC_LIBRARY_DIR="${PETSCDIR}/lib" \
-                    \
-                    -D SUPERLUMT_ENABLE="${SLUMTSTATUS}" \
-                    -D SUPERLUMT_INCLUDE_DIR="${SLUMTDIR}/SRC" \
-                    -D SUPERLUMT_LIBRARY_DIR="${SLUMTDIR}/lib" \
-                    -D SUPERLUMT_THREAD_TYPE=Pthread \
-                    \
-                    -D SUPERLUDIST_ENABLE="${SLUDISTSTATUS}" \
-                    -D SUPERLUDIST_INCLUDE_DIR="${SLUDISTDIR}/include" \
-                    -D SUPERLUDIST_LIBRARY_DIR="${SLUDISTDIR}/lib" \
-                    -D SUPERLUDIST_LIBRARIES="${BLAS_LIBRARIES}" \
-                    -D SUPERLUDIST_OpenMP=ON \
-                    -D SKIP_OPENMP_DEVICE_CHECK=ON \
-                    \
-                    -D SUNDIALS_DEVTESTS=${devtests} \
-                    \
-                    -D MEMORYCHECK_SUPPRESSIONS_FILE="${MPISUPP}" \
-                    ../. 2>&1 | tee configure.log
-
-                # check cmake return code
-                rc=${PIPESTATUS[0]}
-                echo -e "\ncmake returned $rc\n" | tee -a configure.log
-                if [ $rc -ne 0 ]; then exit 1; fi
-
-                # check if test type was configure only
-                if [ "$testtype" = "CONFIG" ]; then cd ..; continue; fi
-
-                # --------------------------------------------------------------
-                # Make SUNDIALS
-                # --------------------------------------------------------------
-
-                echo "START MAKE"
-                make -j $buildthreads 2>&1 | tee make.log
-
-                # check make return code
-                rc=${PIPESTATUS[0]}
-                echo -e "\nmake returned $rc\n" | tee -a make.log
-                if [ $rc -ne 0 ]; then exit 1; fi
-
-                # check if test type was build only
-                if [ "$testtype" = "BUILD" ]; then cd ..; continue; fi
-
-                # --------------------------------------------------------------
-                # Test SUNDIALS
-                # --------------------------------------------------------------
-
-                # test sundials
-                echo "START TEST"
-                make test 2>&1 | tee test.log
-
-                # check make test return code
-                rc=${PIPESTATUS[0]}
-                echo -e "\nmake test returned $rc\n" | tee -a test.log
-                if [ $rc -ne 0 ]; then exit 1; fi
-
-                # --------------------------------------------------------------
-                # Test SUNDIALS with memcheck
-                # --------------------------------------------------------------
-
-                if [ "$memtest" = "ON" ]; then
-                    # run tests with memcheck program
-                    echo "START TEST_MEMCHECK"
-                    make test_memcheck 2>&1 | tee test_memcheck.log
-
-                    # check make install return code
-                    rc=${PIPESTATUS[0]}
-                    echo -e "\nmake test_memcheck returned $rc\n" | tee -a test_memcheck.log
-                    if [ $rc -ne 0 ]; then exit 1; fi
-                fi
-
-                # --------------------------------------------------------------
-                # Install SUNDIALS
-                # --------------------------------------------------------------
-
-                # install sundials
-                echo "START INSTALL"
-                make install 2>&1 | tee install.log
-
-                # check make install return code
-                rc=${PIPESTATUS[0]}
-                echo -e "\nmake install returned $rc\n" | tee -a install.log
-                if [ $rc -ne 0 ]; then exit 1; fi
-
-                # --------------------------------------------------------------
-                # Test SUNDIALS Install
-                # --------------------------------------------------------------
-
-                # smoke test for installation
-                echo "START TEST_INSTALL"
-                make test_install 2>&1 | tee test_install.log
-
-                # check make install return code
-                rc=${PIPESTATUS[0]}
-                echo -e "\nmake test_install returned $rc\n" | tee -a test_install.log
-                if [ $rc -ne 0 ]; then exit 1; fi
-
-                # return to package directory
-                echo "PASSED"
-                cd .. || exit 1
-
-=======
                     echo "PASSED"
                 fi
 
->>>>>>> 1a23bd3c
             done
         done
     done
