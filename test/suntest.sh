#!/bin/bash
# ------------------------------------------------------------------------------
# Programmer(s): David J. Gardner @ LLNL
# ------------------------------------------------------------------------------
# SUNDIALS Copyright Start
# Copyright (c) 2002-2020, Lawrence Livermore National Security
# and Southern Methodist University.
# All rights reserved.
#
# See the top-level LICENSE and NOTICE files for details.
#
# SPDX-License-Identifier: BSD-3-Clause
# SUNDIALS Copyright End
# ------------------------------------------------------------------------------
# SUNDIALS regression testing script
#
# Usage: ./suntest.sh <real type> <index size> <library type> <TPL status>
<<<<<<< HEAD
#                     <test type> <memcheck> <build threads>
=======
#                     <test type> <build threads> <compiler spec>
#                     <build type>
>>>>>>> edf10e9f
#
# Required Inputs:
#   <real type>  = SUNDIALS real type to build/test with:
#                    single   : single (32-bit) precision
#                    double   : double (64-bit) precision
#                    extended : extended (80-bit) precision
#   <index size> = SUNDIALS index size to build/test with:
#                    32       : 32-bit indices
#                    64       : 64-bit indices
#   <lib type>   = Which library type to test:
#                    static   : only build static libraries
#                    shared   : only build shared libraries
#                    both     : build static and shared simultaneously
#   <TPL status> = Enable/disable third party libraries:
#                    ON       : All possible TPLs enabled
#                    OFF      : No TPLs enabled
#   <test type>  = Test type to run:
#                    CONFIG   : configure only
#                    BUILD    : build only
#                    STD      : standard tests
#                    DEV      : development tests
#   <memcheck>   = Enable/disable memcheck test:
#                    ON       : run test_memcheck
#                    OFF      : do not run test_memcheck
#
# Optional Inputs:
#   <build threads> = number of threads to use in parallel build (default 1)
#   <compiler spec> = compiler spec (compiler-name@compiler-version)
#   <build type>    = debug (dbg) or optimized (opt)
# ------------------------------------------------------------------------------

# check number of inputs
<<<<<<< HEAD
if [ "$#" -lt 6 ]; then
    echo "ERROR: SIX (6) inputs required"
    echo "real type    : [single|double|extended]"
    echo "index size   : [32|64]"
    echo "library type : [static|shared|both]"
    echo "TPLs         : [ON|OFF]"
    echo "test type    : [CONFIG|BUILD|STD|DEV]"
    echo "memcheck     : [ON|OFF]"
=======
if [ "$#" -lt 5 ]; then
    echo "ERROR: FIVE (5) inputs required"
    echo "  real type     : [single|double|extended]"
    echo "  index size    : [32|64]"
    echo "  library type  : [static|shared|both]"
    echo "  TPLs          : [ON|OFF]"
    echo "  test type     : [STD|DEV|NONE]"
    echo "Optional inputs"
    echo "  build threads : [number of build threads e.g., 8]"
    echo "  compiler spec : [compiler spec e.g., gcc@4.9.4]"
    echo "  build type    : [dbg|opt]"
>>>>>>> edf10e9f
    exit 1
fi

realtype=$1     # precision for realtypes
indexsize=$2    # integer size for indices
libtype=$3      # library type to build
tplstatus=$4    # enable/disable third party libraries
<<<<<<< HEAD
testtype=$5     # which test type to run
memcheck=$6     # memcheck test (make test_memcheck)
buildthreads=1  # default number threads for parallel builds

# check if the number of build threads was set
if [ "$#" -gt 6 ]; then
    buildthreads=$7
=======
testtype=$5     # run standard tests, dev tests, or no tests (compile only)

# set defaults for optional inputs
buildthreads=1  # number threads for parallel builds
compiler=""     # compiler spec
bldtype=""      # build type

# set optional inputs if provided
if [ "$#" -gt 5 ]; then
    buildthreads=$6
>>>>>>> edf10e9f
fi

if [ "$#" -gt 6 ]; then
    compiler=$7
fi

if [ "$#" -gt 7 ]; then
    bldtype=$8
fi

# ------------------------------------------------------------------------------
# Check inputs
# ------------------------------------------------------------------------------

# build and install directory names
builddir=build
installdir=install

# add compiler spec to directory names
if [ "$compiler" != "" ]; then
    # replace @ with -
    compilername=${compiler/@/-}
    builddir=${builddir}_${compilername}
    installdir=${installdir}_${compilername}
fi

# add build type to directory names
if [ "$bldtype" != "" ]; then
    builddir=${builddir}_${bldtype}
    installdir=${installdir}_${bldtype}
fi

# set real types to test
case "$realtype" in
    single|double|extended) ;;
    *)
        echo "ERROR: Unknown real type option: $realtype"
        exit 1
        ;;
esac
builddir=${builddir}_${realtype}
installdir=${installdir}_${realtype}

# set index sizes to test
case "$indexsize" in
    32|64) ;;
    *)
        echo "ERROR: Unknown index size option: $indexsize"
        exit 1
        ;;
esac
builddir=${builddir}_${indexsize}
installdir=${installdir}_${indexsize}

# set library types
case "$libtype" in
    STATIC|Static|static)
        STATIC=ON
        SHARED=OFF
        ;;
    SHARED|Shared|shared)
        STATIC=OFF
        SHARED=ON
        ;;
    BOTH|Both|both)
        STATIC=ON
        SHARED=ON
        ;;
    *)
        echo "ERROR: Unknown library type: $libtype"
        exit 1
        ;;
esac
builddir=${builddir}_${libtype}
installdir=${installdir}_${libtype}


# set TPL status
case "$tplstatus" in
    ON|On|on)
        TPLs=ON
        ;;
    OFF|Off|off)
        TPLs=OFF
        ;;
    *)
        echo "ERROR: Unknown third party library status: $tplstatus"
        exit 1
        ;;
esac
builddir=${builddir}_${tplstatus}
installdir=${installdir}_${tplstatus}

# which tests to run (if any)
case "$testtype" in
    CONFIG|Config|config)
        # configure only, do not compile or test
        testtype=CONFIG
        devtests=OFF
        ;;
    BUILD|Build|build)
        # configure and compile only, do not test
        testtype=BUILD
        devtests=OFF
        ;;
    STD|Std|std)
        # configure, compile, and run standard tests
        testtype=STD
        devtests=OFF
        ;;
    DEV|Dev|dev)
        # configure, compile, and run development tests
        # NOTE: only double precision is supported at this time
        if [ "$realtype" != "double" ]; then
            echo -e "\nWARNING: Development tests only support realtype = double\n"
            testtype=STD
            devtests=OFF
        else
            testtype=DEV
            devtests=ON
        fi
        ;;
    *)
        echo "ERROR: Unknown test option: $testtype"
        exit 1
        ;;
esac
builddir=${builddir}_${testtype}
installdir=${installdir}_${testtype}

# which tests to run (if any)
case "$memcheck" in
    ON|On|on)
        echo -e "\nWARNING: OpenMP and PThreads vectors are disabled when memcheck is ON\n"
        memcheck=ON
        OMPSTATUS=OFF
        PTSTATUS=OFF
        ;;
    OFF|Off|off)
        memcheck=OFF
        OMPSTATUS=ON
        PTSTATUS=ON
        ;;
    *)
        echo "ERROR: Unknown memcheck option: $memcheck"
        exit 1
        ;;
esac

# ------------------------------------------------------------------------------
# Setup the test environment
# 1. User defined environment script
# 2. User's local environment script
# 3. User's global environment script
# 4. Sundials default environment script
# ------------------------------------------------------------------------------

if [ ! -z "$SUNDIALS_ENV" ]; then
    echo "Setting up environment with $SUNDIALS_ENV"
    time source $SUNDIALS_ENV $realtype $indexsize $compiler $bldtype
elif [ -f env.sh ]; then
    echo "Setting up environment with ./env.sh"
    time source env.sh $realtype $indexsize $compiler $bldtype
elif [ -f ~/.sundials_config/env.sh ]; then
    echo "Setting up environment with ~/.sundials_config/env.sh"
    time source ~/.sundials_config/env.sh $realtype $indexsize $compiler $bldtype
else
    echo "Setting up environment with ./env.default.sh"
    time source env.default.sh $realtype $indexsize $compiler $bldtype
fi

# check return value
if [ $? -ne 0 ]; then
    echo "environment setup failed"
    exit 1;
fi

# ------------------------------------------------------------------------------
# SUNDIALS test settings
# ------------------------------------------------------------------------------

# Check that only one of SUNDIALS_TEST_OUTPUT_DIR and SUNDIALS_TEST_ANSWER_DIR
# are set to ensure tests do not pass erronously

if [ -n "${SUNDIALS_TEST_OUTPUT_DIR}" ] && [ -n "${SUNDIALS_TEST_ANSWER_DIR}" ]
then
    echo "ERROR: Both SUNDIALS_TEST_OUTPUT_DIR and SUNDIALS_TEST_ANSWER_DIR are set"
    echo "SUNDIALS_TEST_OUTPUT_DIR = ${SUNDIALS_TEST_OUTPUT_DIR}"
    echo "SUNDIALS_TEST_ANSWER_DIR = ${SUNDIALS_TEST_ANSWER_DIR}"
    exit 1
fi

# ------------------------------------------------------------------------------
# Check third party library settings
# ------------------------------------------------------------------------------

if [ "$TPLs" == "ON" ]; then

    # C and C++ standard flags to append
    CSTD="-std=c99"
    CXXSTD="-std=c++11"
    C90MATH=OFF

    # CUDA
    CUDA_STATUS=${CUDA_STATUS:-"OFF"}

    # MPI
    MPI_STATUS=${MPI_STATUS:-"OFF"}
    if [ "$MPI_STATUS" == "ON" ] && [ -z "$MPICC" ]; then
        echo "ERROR: MPI_STATUS = ON but MPICC is not set"
        exit 1
    fi

    # LAPACK
    LAPACK_STATUS=${LAPACK_STATUS:-"OFF"}
    if [ "$LAPACK_STATUS" == "ON" ] && [ -z "$LAPACKLIBS" ]; then
        echo "ERROR: LAPACK_STATUS = ON but LAPACKLIBS is not set"
        exit 1
    fi

    # KLU
    KLU_STATUS=${KLU_STATUS:-"OFF"}
    if [ "$KLU_STATUS" == "ON" ] && [ -z "$KLUDIR" ]; then
        echo "ERROR: KLU_STATUS = ON but KLUDIR is not set"
        exit 1
    fi

    # SuperLU_MT
    SLUMT_STATUS=${SLUMT_STATUS:-"OFF"}
    if [ "$SLUMT_STATUS" == "ON" ] && [ -z "$SLUMTDIR" ]; then
        echo "ERROR: SLUMT_STATUS = ON but SLUMTDIR is not set"
        exit 1
    fi

    # SuperLU_DIST
    SLUDIST_STATUS=${SLUDIST_STATUS:-"OFF"}
    if [ "$SLUDIST_STATUS" == "ON" ] && [ -z "$SLUDISTDIR" ]; then
        echo "ERROR: SLUDIST_STATUS = ON but SLUDISTDIR is not set"
        exit 1
    fi

    # hypre
    HYPRE_STATUS=${HYPRE_STATUS:-"OFF"}
    if [ "$HYPRE_STATUS" == "ON" ] && [ -z "$HYPREDIR" ]; then
        echo "ERROR: HYPRE_STATUS = ON but HYPREDIR is not set"
        exit 1
    fi

    # PETSc
    PETSC_STATUS=${PETSC_STATUS:-"OFF"}
    if [ "$PETSC_STATUS" == "ON" ] && [ -z "$PETSCDIR" ]; then
        echo "ERROR: PETSC_STATUS = ON but PETSCDIR is not set"
        exit 1
    fi

    # Trilinos
    TRILINOS_STATUS=${TRILINOS_STATUS:-"OFF"}
    if [ "$TRILINOS_STATUS" == "ON" ] && [ -z "$TRILINOSDIR" ]; then
        echo "ERROR: TRILINOS_STATUS = ON but TRILINOSDIR is not set"
        exit 1
    fi

    # RAJA
    RAJA_STATUS=${RAJA_STATUS:-"OFF"}
    if [ "$RAJA_STATUS" == "ON" ] && [ -z "$RAJADIR" ]; then
        echo "ERROR: RAJA_STATUS = ON but RAJADIR is not set"
        exit 1
    fi

else

    # C and C++ standard flags to append
    if [ "$realtype" != "double" ]; then
        CSTD="-std=c99"
        C90MATH=OFF
    else
        CSTD="-std=c90"
        C90MATH=ON
    fi
    CXXSTD="-std=c++11"

    # disable all TPLs
    MPI_STATUS=OFF
    LAPACK_STATUS=OFF
    KLU_STATUS=OFF
    SLUMT_STATUS=OFF
    SLUDIST_STATUS=OFF
    HYPRE_STATUS=OFF
    PETSC_STATUS=OFF
    CUDA_STATUS=OFF
    TRILINOS_STATUS=OFF
    RAJA_STATUS=OFF

fi

# Ensure OpenMP and PThread options are set (default to OFF)
OPENMP_STATUS=${OPENMP_STATUS:-"OFF"}
OPENMPDEV_STATUS=${OPENMPDEV_STATUS:-"OFF"}
PTHREAD_STATUS=${PTHREAD_STATUS:-"OFF"}

# Ensure Fortran interface options are set (default to OFF)
F77_STATUS=${F77_STATUS:-"OFF"}
F03_STATUS=${F03_STATUS:-"OFF"}

# Ensure SUNDIALS package options are set (default to ON)
ARKODE_STATUS=${ARKODE_STATUS:-"ON"}
CVODE_STATUS=${CVODE_STATUS:-"ON"}
CVODES_STATUS=${CVODES_STATUS:-"ON"}
IDA_STATUS=${IDA_STATUS:-"ON"}
IDAS_STATUS=${IDAS_STATUS:-"ON"}
KINSOL_STATUS=${KINSOL_STATUS:-"ON"}

# ------------------------------------------------------------------------------
# Setup test directories
# ------------------------------------------------------------------------------

# remove old build and install directories
\rm -rf $builddir
\rm -rf $installdir

# create and move to new build directory
mkdir $builddir
cd $builddir

# ------------------------------------------------------------------------------
# Configure SUNDIALS with CMake
# ------------------------------------------------------------------------------

echo "START CMAKE"
time cmake \
    -D CMAKE_INSTALL_PREFIX="../$installdir" \
    \
    -D BUILD_STATIC_LIBS="${STATIC}" \
    -D BUILD_SHARED_LIBS="${SHARED}" \
    \
    -D BUILD_ARKODE="${ARKODE_STATUS}" \
    -D BUILD_CVODE="${CVODE_STATUS}" \
    -D BUILD_CVODES="${CVODES_STATUS}" \
    -D BUILD_IDA="${IDA_STATUS}" \
    -D BUILD_IDAS="${IDAS_STATUS}" \
    -D BUILD_KINSOL="${KINSOL_STATUS}" \
    \
    -D SUNDIALS_PRECISION=$realtype \
    -D SUNDIALS_INDEX_SIZE=$indexsize \
    \
    -D F77_INTERFACE_ENABLE="${F77_STATUS}" \
    -D F2003_INTERFACE_ENABLE="${F03_STATUS}" \
    \
    -D EXAMPLES_ENABLE_C=ON \
    -D EXAMPLES_ENABLE_CXX=ON \
    -D EXAMPLES_ENABLE_F77="${F77_STATUS}" \
    -D EXAMPLES_ENABLE_F90="${F77_STATUS}" \
    -D EXAMPLES_ENABLE_F2003="${F03_STATUS}" \
    -D EXAMPLES_ENABLE_CUDA="${CUDA_STATUS}" \
    \
    -D CMAKE_C_COMPILER=$CC \
    -D CMAKE_CXX_COMPILER=$CXX \
    -D CMAKE_Fortran_COMPILER=$FC \
    \
    -D CMAKE_C_FLAGS="${CFLAGS} ${CSTD}" \
    -D CMAKE_CXX_FLAGS="${CXXFLAGS} ${CXXSTD}" \
    -D CMAKE_Fortran_FLAGS="${FFLAGS}" \
    \
<<<<<<< HEAD
    -D OPENMP_ENABLE=${OMPSTATUS} \
    -D PTHREAD_ENABLE=${PTSTATUS} \
    -D CUDA_ENABLE=${CUDASTATUS} \
    -D RAJA_ENABLE=OFF \
=======
    -D OPENMP_ENABLE="${OPENMP_STATUS}" \
    -D PTHREAD_ENABLE="${PTHREAD_STATUS}" \
    -D CUDA_ENABLE="${CUDA_STATUS}" \
>>>>>>> edf10e9f
    \
    -D OPENMP_DEVICE_ENABLE="${OPENMPDEV_STATUS}" \
    -D SKIP_OPENMP_DEVICE_CHECK=TURE \
    \
    -D MPI_ENABLE="${MPI_STATUS}" \
    -D MPI_C_COMPILER="${MPICC}" \
    -D MPI_CXX_COMPILER="${MPICXX}" \
    -D MPI_Fortran_COMPILER="${MPIFC}" \
    -D MPIEXEC_EXECUTABLE="${MPIEXEC}" \
    \
    -D LAPACK_ENABLE="${LAPACK_STATUS}" \
    -D LAPACK_LIBRARIES="${LAPACKLIBS}" \
    \
    -D KLU_ENABLE="${KLU_STATUS}" \
    -D KLU_INCLUDE_DIR="${KLUDIR}/include" \
    -D KLU_LIBRARY_DIR="${KLUDIR}/lib" \
    \
    -D HYPRE_ENABLE="${HYPRE_STATUS}" \
    -D HYPRE_INCLUDE_DIR="${HYPREDIR}/include" \
    -D HYPRE_LIBRARY_DIR="${HYPREDIR}/lib" \
    \
    -D PETSC_ENABLE="${PETSC_STATUS}" \
    -D PETSC_DIR="${PETSCDIR}" \
    \
    -D SUPERLUMT_ENABLE="${SLUMT_STATUS}" \
    -D SUPERLUMT_INCLUDE_DIR="${SLUMTDIR}/include" \
    -D SUPERLUMT_LIBRARY_DIR="${SLUMTDIR}/lib" \
    -D SUPERLUMT_LIBRARIES="${SLUMTLIBS}" \
    -D SUPERLUMT_THREAD_TYPE="${SLUMTTYPE}" \
    \
    -D SUPERLUDIST_ENABLE="${SLUDIST_STATUS}" \
    -D SUPERLUDIST_INCLUDE_DIR="${SLUDISTDIR}/include" \
    -D SUPERLUDIST_LIBRARY_DIR="${SLUDISTDIR}/lib" \
    -D SUPERLUDIST_LIBRARIES="${SLUDISTLIBS}" \
    -D SUPERLUDIST_OpenMP=ON \
    -D SKIP_OPENMP_DEVICE_CHECK=ON \
    \
<<<<<<< HEAD
    -D SUNDIALS_DEVTESTS="${devtests}" \
    \
    -D MEMORYCHECK_COMMAND_OPTIONS="${MEMCHECK_OPS} ${MEMCHECK_SUPP}" \
=======
    -D Trilinos_ENABLE="${TRILINOS_STATUS}" \
    -D Trilinos_DIR="${TRILINOSDIR}" \
    \
    -D RAJA_ENABLE="${RAJA_STATUS}" \
    -D RAJA_DIR="${RAJADIR}" \
    \
    -D USE_GENERIC_MATH="${C90MATH}" \
    \
    -D SUNDIALS_TEST_DEVTESTS="${devtests}" \
    -D SUNDIALS_TEST_UNITTESTS=ON \
    -D SUNDIALS_TEST_OUTPUT_DIR="${SUNDIALS_TEST_OUTPUT_DIR}" \
    -D SUNDIALS_TEST_ANSWER_DIR="${SUNDIALS_TEST_ANSWER_DIR}" \
    -D SUNDIALS_TEST_FLOAT_PRECISION="${SUNDIALS_TEST_FLOAT_PRECISION}" \
    -D SUNDIALS_TEST_INTEGER_PRECISION="${SUNDIALS_TEST_INTEGER_PRECISION}" \
    \
    -D CMAKE_VERBOSE_MAKEFILE=OFF \
    \
>>>>>>> edf10e9f
    ../../. 2>&1 | tee configure.log

# check cmake return code
rc=${PIPESTATUS[0]}
echo -e "\ncmake returned $rc\n" | tee -a configure.log
if [ $rc -ne 0 ]; then cd ..; exit 1; fi

# check if test type was configure only
if [ "$testtype" = "CONFIG" ]; then cd ..; exit 0; fi

# ------------------------------------------------------------------------------
# Make SUNDIALS
# ------------------------------------------------------------------------------

echo "START MAKE"
time make -j $buildthreads 2>&1 | tee make.log

# check make return code
rc=${PIPESTATUS[0]}
echo -e "\nmake returned $rc\n" | tee -a make.log
if [ $rc -ne 0 ]; then cd ..; exit 1; fi

# check if test type was build only
if [ "$testtype" = "BUILD" ]; then cd ..; exit 0; fi

# ------------------------------------------------------------------------------
# Test SUNDIALS
# ------------------------------------------------------------------------------

# test sundials
echo "START TEST"
time ctest -j $buildthreads test 2>&1 | tee test.log

# check make test return code
rc=${PIPESTATUS[0]}
echo -e "\nmake test returned $rc\n" | tee -a test.log
if [ $rc -ne 0 ]; then cd ..; exit 1; fi

# ------------------------------------------------------------------------------
# Test SUNDIALS with memcheck
# ------------------------------------------------------------------------------

if [ "$memcheck" = "ON" ]; then
    # run tests with memcheck program
    echo "START TEST_MEMCHECK"
    make test_memcheck 2>&1 | tee test_memcheck.log

    # check make install return code
    rc=${PIPESTATUS[0]}
    echo -e "\nmake test_memcheck returned $rc\n" | tee -a test_memcheck.log
    if [ $rc -ne 0 ]; then cd ..; exit 1; fi
fi

# ------------------------------------------------------------------------------
# Install SUNDIALS
# ------------------------------------------------------------------------------

# install sundials
echo "START INSTALL"
time make -j $buildthreads install 2>&1 | tee install.log

# check make install return code
rc=${PIPESTATUS[0]}
echo -e "\nmake install returned $rc\n" | tee -a install.log
if [ $rc -ne 0 ]; then cd ..; exit 1; fi

# ------------------------------------------------------------------------------
# Test SUNDIALS Install
# ------------------------------------------------------------------------------

# smoke test for installation
echo "START TEST_INSTALL"
time make test_install 2>&1 | tee test_install.log

# check make install return code
rc=${PIPESTATUS[0]}
echo -e "\nmake test_install returned $rc\n" | tee -a test_install.log
if [ $rc -ne 0 ]; then cd ..; exit 1; fi

<<<<<<< HEAD
# ------------------------------------------------------------------------------
=======
# -------------------------------------------------------------------------------
# Test SUNDIALS Install All
# -------------------------------------------------------------------------------

# smoke test for installation
echo "START TEST_INSTALL_ALL"
time make test_install_all 2>&1 | tee test_install_all.log

# check make install all return code
rc=${PIPESTATUS[0]}
echo -e "\nmake test_install_all returned $rc\n" | tee -a test_install_all.log
if [ $rc -ne 0 ]; then cd ..; exit 1; fi

# -------------------------------------------------------------------------------
>>>>>>> edf10e9f
# Return
# ------------------------------------------------------------------------------

# if we make it here all tests have passed
cd ..
exit 0<|MERGE_RESOLUTION|>--- conflicted
+++ resolved
@@ -15,12 +15,8 @@
 # SUNDIALS regression testing script
 #
 # Usage: ./suntest.sh <real type> <index size> <library type> <TPL status>
-<<<<<<< HEAD
-#                     <test type> <memcheck> <build threads>
-=======
 #                     <test type> <build threads> <compiler spec>
 #                     <build type>
->>>>>>> edf10e9f
 #
 # Required Inputs:
 #   <real type>  = SUNDIALS real type to build/test with:
@@ -53,28 +49,18 @@
 # ------------------------------------------------------------------------------
 
 # check number of inputs
-<<<<<<< HEAD
 if [ "$#" -lt 6 ]; then
     echo "ERROR: SIX (6) inputs required"
-    echo "real type    : [single|double|extended]"
-    echo "index size   : [32|64]"
-    echo "library type : [static|shared|both]"
-    echo "TPLs         : [ON|OFF]"
-    echo "test type    : [CONFIG|BUILD|STD|DEV]"
-    echo "memcheck     : [ON|OFF]"
-=======
-if [ "$#" -lt 5 ]; then
-    echo "ERROR: FIVE (5) inputs required"
     echo "  real type     : [single|double|extended]"
     echo "  index size    : [32|64]"
     echo "  library type  : [static|shared|both]"
     echo "  TPLs          : [ON|OFF]"
-    echo "  test type     : [STD|DEV|NONE]"
+    echo "  test type     : [CONFIG|BUILD|STD|DEV]"
+    echo "  memcheck      : [ON|OFF]"
     echo "Optional inputs"
     echo "  build threads : [number of build threads e.g., 8]"
     echo "  compiler spec : [compiler spec e.g., gcc@4.9.4]"
     echo "  build type    : [dbg|opt]"
->>>>>>> edf10e9f
     exit 1
 fi
 
@@ -82,16 +68,9 @@
 indexsize=$2    # integer size for indices
 libtype=$3      # library type to build
 tplstatus=$4    # enable/disable third party libraries
-<<<<<<< HEAD
 testtype=$5     # which test type to run
 memcheck=$6     # memcheck test (make test_memcheck)
 buildthreads=1  # default number threads for parallel builds
-
-# check if the number of build threads was set
-if [ "$#" -gt 6 ]; then
-    buildthreads=$7
-=======
-testtype=$5     # run standard tests, dev tests, or no tests (compile only)
 
 # set defaults for optional inputs
 buildthreads=1  # number threads for parallel builds
@@ -101,7 +80,6 @@
 # set optional inputs if provided
 if [ "$#" -gt 5 ]; then
     buildthreads=$6
->>>>>>> edf10e9f
 fi
 
 if [ "$#" -gt 6 ]; then
@@ -229,21 +207,17 @@
         exit 1
         ;;
 esac
-builddir=${builddir}_${testtype}
-installdir=${installdir}_${testtype}
 
 # which tests to run (if any)
 case "$memcheck" in
     ON|On|on)
         echo -e "\nWARNING: OpenMP and PThreads vectors are disabled when memcheck is ON\n"
         memcheck=ON
-        OMPSTATUS=OFF
-        PTSTATUS=OFF
+        OPENMP_STATUS=OFF
+        PTHREAD_STATUS=OFF
         ;;
     OFF|Off|off)
         memcheck=OFF
-        OMPSTATUS=ON
-        PTSTATUS=ON
         ;;
     *)
         echo "ERROR: Unknown memcheck option: $memcheck"
@@ -465,16 +439,9 @@
     -D CMAKE_CXX_FLAGS="${CXXFLAGS} ${CXXSTD}" \
     -D CMAKE_Fortran_FLAGS="${FFLAGS}" \
     \
-<<<<<<< HEAD
-    -D OPENMP_ENABLE=${OMPSTATUS} \
-    -D PTHREAD_ENABLE=${PTSTATUS} \
-    -D CUDA_ENABLE=${CUDASTATUS} \
-    -D RAJA_ENABLE=OFF \
-=======
     -D OPENMP_ENABLE="${OPENMP_STATUS}" \
     -D PTHREAD_ENABLE="${PTHREAD_STATUS}" \
     -D CUDA_ENABLE="${CUDA_STATUS}" \
->>>>>>> edf10e9f
     \
     -D OPENMP_DEVICE_ENABLE="${OPENMPDEV_STATUS}" \
     -D SKIP_OPENMP_DEVICE_CHECK=TURE \
@@ -512,11 +479,6 @@
     -D SUPERLUDIST_OpenMP=ON \
     -D SKIP_OPENMP_DEVICE_CHECK=ON \
     \
-<<<<<<< HEAD
-    -D SUNDIALS_DEVTESTS="${devtests}" \
-    \
-    -D MEMORYCHECK_COMMAND_OPTIONS="${MEMCHECK_OPS} ${MEMCHECK_SUPP}" \
-=======
     -D Trilinos_ENABLE="${TRILINOS_STATUS}" \
     -D Trilinos_DIR="${TRILINOSDIR}" \
     \
@@ -532,9 +494,10 @@
     -D SUNDIALS_TEST_FLOAT_PRECISION="${SUNDIALS_TEST_FLOAT_PRECISION}" \
     -D SUNDIALS_TEST_INTEGER_PRECISION="${SUNDIALS_TEST_INTEGER_PRECISION}" \
     \
+    -D MEMORYCHECK_COMMAND_OPTIONS="${MEMCHECK_OPS} ${MEMCHECK_SUPP}" \
+    \
     -D CMAKE_VERBOSE_MAKEFILE=OFF \
     \
->>>>>>> edf10e9f
     ../../. 2>&1 | tee configure.log
 
 # check cmake return code
@@ -614,12 +577,9 @@
 echo -e "\nmake test_install returned $rc\n" | tee -a test_install.log
 if [ $rc -ne 0 ]; then cd ..; exit 1; fi
 
-<<<<<<< HEAD
-# ------------------------------------------------------------------------------
-=======
-# -------------------------------------------------------------------------------
+# ------------------------------------------------------------------------------
 # Test SUNDIALS Install All
-# -------------------------------------------------------------------------------
+# ------------------------------------------------------------------------------
 
 # smoke test for installation
 echo "START TEST_INSTALL_ALL"
@@ -630,8 +590,7 @@
 echo -e "\nmake test_install_all returned $rc\n" | tee -a test_install_all.log
 if [ $rc -ne 0 ]; then cd ..; exit 1; fi
 
-# -------------------------------------------------------------------------------
->>>>>>> edf10e9f
+# ------------------------------------------------------------------------------
 # Return
 # ------------------------------------------------------------------------------
 
