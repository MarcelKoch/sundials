! -----------------------------------------------------------------
! Programmer(s): Cody J. Balos @ LLNL
! -----------------------------------------------------------------
! Acknowledgements: These testing routines are based on
! test_nvector.c written by David Gardner and Slaven Peles @ LLNL.
! -----------------------------------------------------------------
! SUNDIALS Copyright Start
! Copyright (c) 2002-2024, Lawrence Livermore National Security
! and Southern Methodist University.
! All rights reserved.
!
! See the top-level LICENSE and NOTICE files for details.
!
! SPDX-License-Identifier: BSD-3-Clause
! SUNDIALS Copyright End
! -----------------------------------------------------------------
! These test functions are designed to check the fortran interface
! to an NVECTOR module implementation. It does not test every
! function. It tests the N_VMake constructor, one standard vector
! operation (N_VConst), N_VGetArrayPointer, and one fused operation.
! -----------------------------------------------------------------

module test_fnvector
  use, intrinsic :: iso_c_binding
  use test_utilities
  implicit none

  integer(C_INT), external :: check_ans
  logical, external        :: has_data

contains

  integer(C_INT) function Test_FN_VMake(X, local_length, myid) &
    result(failure)
    implicit none

<<<<<<< HEAD
  type(N_Vector)  :: X
  integer(kind=myindextype) :: local_length
  integer(C_INT)  :: myid
=======
    type(N_Vector)  :: X
    integer(kind=myindextype) :: local_length
    integer(C_INT)  :: myid
>>>>>>> 3f3be176

    if (.not. has_data(X)) then
      print *, '(I4)', '>>> FAILED test -- FN_VMake, Proc ', myid
      print *, '    vector data is not associated'
      failure = 1
      return
    end if

    if (myid == 0) then
      print *, 'PASSED test -- FN_VMake'
    end if

    failure = 0
  end function Test_FN_VMake

!! ----------------------------------------------------------------------
!! NOTE: This routine depends on FN_VConst to check vector data.
!! ----------------------------------------------------------------------
  integer(C_INT) function Test_FN_VGetArrayPointer(W, local_length, myid) &
    result(failure)
<<<<<<< HEAD
  implicit none

  type(N_Vector)  :: W
  integer(kind=myindextype) :: local_length
  integer(C_INT)  :: myid

  ! check vector data
  if (.not. has_data(W)) then
    print *, '>>> FAILED test -- FN_VGetArrayPointer, Proc ', myid
    print *, '    Vector data == NULL \n\n'
    failure = 1
    return;
  end if

  call FN_VConst(NEG_HALF, W)
  failure = check_ans(NEG_HALF, W, local_length)

  if (failure > 0) then
    print *, '(I2)', '>>> FAILED test -- FN_VGetArrayPointer, Proc ', myid
    print *, '    Failed FN_VConst check \n\n'
    failure = 1
    return
  end if

  if (myid == 0) then
    print *, 'PASSED test -- FN_VConst'
    print *, 'PASSED test -- FN_VGetArrayPointer'
  end if

  failure = 0
end function Test_FN_VGetArrayPointer


integer(C_INT) function Test_FN_VLinearCombination(X, local_length, myid) &
    result(failure)

  type(N_Vector)             :: X
  integer(kind=myindextype) :: local_length
  integer(C_INT)             :: myid, ierr
  type(N_Vector), pointer    :: Y1, Y2, Y3
  type(c_ptr), target        :: V(3)
  type(c_ptr)                :: Vptr
  real(C_DOUBLE)             :: c(3)

  failure = 0

  ! create vectors for testing
  Y1 => FN_VClone(X)
  Y2 => FN_VClone(X)
  Y3 => FN_VClone(X)

  ! set vectors in vector array
  V(1) = c_loc(Y1)
  V(2) = c_loc(Y2)
  V(3) = c_loc(Y3)
  Vptr = c_loc(V)

  ! initialize c values
  c = ZERO

  !
  ! Case 1a: V[0] = a V[0], FN_VScale
  !

  ! fill vector data
  call FN_VConst(TWO, Y1)

  ! set scaling factors
  c =  HALF

  ierr = FN_VLinearCombination(1, c, Vptr, Y1)

  ! Y1 should be vector of +1
  if (ierr == 0) then
    failure = check_ans(ONE, Y1, local_length)
  else
    failure = 1
  end if

  if (failure > 0) then
    print *, '(I4)', '>>> FAILED test -- FN_VLinearCombination Case 1a, Proc ', myid
  else if (myid == 0) then
    print *, 'PASSED test -- FN_VLinearCombination Case 1a'
  end if

  !
  ! Case 3a: V[0] = V[0] + b V[1] + c V[2]
  !

  call FN_VConst(TWO, Y1)
  call FN_VConst(NEG_TWO, Y2)
  call FN_VConst(NEG_ONE, Y3)

  c(1) = ONE
  c(2) = HALF
  c(3) = NEG_TWO

  ierr = FN_VLinearCombination(3, c, Vptr, Y1)

  ! Y1 should be vector of +3
  if (ierr == 0) then
    failure = check_ans(TWO+ONE, Y1, local_length)
  else
    failure = 1
  end if

  if (failure > 0) then
    print *, '(I4)', '>>> FAILED test -- FN_VLinearCombination Case 3a, Proc ', myid
  else if (myid == 0) then
    print *, 'PASSED test -- FN_VLinearCombination Case 3a'
  end if

  ! Free vectors
  call FN_VDestroy(Y1);
  call FN_VDestroy(Y2);
  call FN_VDestroy(Y3);

end function Test_FN_VLinearCombination
=======
    implicit none

    type(N_Vector)  :: W
    integer(kind=myindextype) :: local_length
    integer(C_INT)  :: myid

    ! check vector data
    if (.not. has_data(W)) then
      print *, '>>> FAILED test -- FN_VGetArrayPointer, Proc ', myid
      print *, '    Vector data == NULL \n\n'
      failure = 1
      return; 
    end if

    call FN_VConst(NEG_HALF, W)
    failure = check_ans(NEG_HALF, W, local_length)

    if (failure > 0) then
      print *, '(I2)', '>>> FAILED test -- FN_VGetArrayPointer, Proc ', myid
      print *, '    Failed FN_VConst check \n\n'
      failure = 1
      return
    end if

    if (myid == 0) then
      print *, 'PASSED test -- FN_VConst'
      print *, 'PASSED test -- FN_VGetArrayPointer'
    end if

    failure = 0
  end function Test_FN_VGetArrayPointer

  integer(C_INT) function Test_FN_VLinearCombination(X, local_length, myid) &
    result(failure)

    type(N_Vector)             :: X
    integer(kind=myindextype) :: local_length
    integer(C_INT)             :: myid, ierr
    type(N_Vector), pointer    :: Y1, Y2, Y3
    type(c_ptr), target        :: V(3)
    type(c_ptr)                :: Vptr
    real(C_DOUBLE)             :: c(3)

    failure = 0

    ! create vectors for testing
    Y1 => FN_VClone(X)
    Y2 => FN_VClone(X)
    Y3 => FN_VClone(X)

    ! set vectors in vector array
    V(1) = c_loc(Y1)
    V(2) = c_loc(Y2)
    V(3) = c_loc(Y3)
    Vptr = c_loc(V)

    ! initialize c values
    c = ZERO

    !
    ! Case 1a: V[0] = a V[0], FN_VScale
    !

    ! fill vector data
    call FN_VConst(TWO, Y1)

    ! set scaling factors
    c = HALF

    ierr = FN_VLinearCombination(1, c, Vptr, Y1)

    ! Y1 should be vector of +1
    if (ierr == 0) then
      failure = check_ans(ONE, Y1, local_length)
    else
      failure = 1
    end if

    if (failure > 0) then
      print *, '(I4)', '>>> FAILED test -- FN_VLinearCombination Case 1a, Proc ', myid
    else if (myid == 0) then
      print *, 'PASSED test -- FN_VLinearCombination Case 1a'
    end if

    !
    ! Case 3a: V[0] = V[0] + b V[1] + c V[2]
    !

    call FN_VConst(TWO, Y1)
    call FN_VConst(NEG_TWO, Y2)
    call FN_VConst(NEG_ONE, Y3)

    c(1) = ONE
    c(2) = HALF
    c(3) = NEG_TWO

    ierr = FN_VLinearCombination(3, c, Vptr, Y1)

    ! Y1 should be vector of +3
    if (ierr == 0) then
      failure = check_ans(TWO + ONE, Y1, local_length)
    else
      failure = 1
    end if

    if (failure > 0) then
      print *, '(I4)', '>>> FAILED test -- FN_VLinearCombination Case 3a, Proc ', myid
    else if (myid == 0) then
      print *, 'PASSED test -- FN_VLinearCombination Case 3a'
    end if

    ! Free vectors
    call FN_VDestroy(Y1); 
    call FN_VDestroy(Y2); 
    call FN_VDestroy(Y3); 
  end function Test_FN_VLinearCombination
>>>>>>> 3f3be176

end module<|MERGE_RESOLUTION|>--- conflicted
+++ resolved
@@ -34,15 +34,9 @@
     result(failure)
     implicit none
 
-<<<<<<< HEAD
-  type(N_Vector)  :: X
-  integer(kind=myindextype) :: local_length
-  integer(C_INT)  :: myid
-=======
     type(N_Vector)  :: X
     integer(kind=myindextype) :: local_length
     integer(C_INT)  :: myid
->>>>>>> 3f3be176
 
     if (.not. has_data(X)) then
       print *, '(I4)', '>>> FAILED test -- FN_VMake, Proc ', myid
@@ -63,126 +57,6 @@
 !! ----------------------------------------------------------------------
   integer(C_INT) function Test_FN_VGetArrayPointer(W, local_length, myid) &
     result(failure)
-<<<<<<< HEAD
-  implicit none
-
-  type(N_Vector)  :: W
-  integer(kind=myindextype) :: local_length
-  integer(C_INT)  :: myid
-
-  ! check vector data
-  if (.not. has_data(W)) then
-    print *, '>>> FAILED test -- FN_VGetArrayPointer, Proc ', myid
-    print *, '    Vector data == NULL \n\n'
-    failure = 1
-    return;
-  end if
-
-  call FN_VConst(NEG_HALF, W)
-  failure = check_ans(NEG_HALF, W, local_length)
-
-  if (failure > 0) then
-    print *, '(I2)', '>>> FAILED test -- FN_VGetArrayPointer, Proc ', myid
-    print *, '    Failed FN_VConst check \n\n'
-    failure = 1
-    return
-  end if
-
-  if (myid == 0) then
-    print *, 'PASSED test -- FN_VConst'
-    print *, 'PASSED test -- FN_VGetArrayPointer'
-  end if
-
-  failure = 0
-end function Test_FN_VGetArrayPointer
-
-
-integer(C_INT) function Test_FN_VLinearCombination(X, local_length, myid) &
-    result(failure)
-
-  type(N_Vector)             :: X
-  integer(kind=myindextype) :: local_length
-  integer(C_INT)             :: myid, ierr
-  type(N_Vector), pointer    :: Y1, Y2, Y3
-  type(c_ptr), target        :: V(3)
-  type(c_ptr)                :: Vptr
-  real(C_DOUBLE)             :: c(3)
-
-  failure = 0
-
-  ! create vectors for testing
-  Y1 => FN_VClone(X)
-  Y2 => FN_VClone(X)
-  Y3 => FN_VClone(X)
-
-  ! set vectors in vector array
-  V(1) = c_loc(Y1)
-  V(2) = c_loc(Y2)
-  V(3) = c_loc(Y3)
-  Vptr = c_loc(V)
-
-  ! initialize c values
-  c = ZERO
-
-  !
-  ! Case 1a: V[0] = a V[0], FN_VScale
-  !
-
-  ! fill vector data
-  call FN_VConst(TWO, Y1)
-
-  ! set scaling factors
-  c =  HALF
-
-  ierr = FN_VLinearCombination(1, c, Vptr, Y1)
-
-  ! Y1 should be vector of +1
-  if (ierr == 0) then
-    failure = check_ans(ONE, Y1, local_length)
-  else
-    failure = 1
-  end if
-
-  if (failure > 0) then
-    print *, '(I4)', '>>> FAILED test -- FN_VLinearCombination Case 1a, Proc ', myid
-  else if (myid == 0) then
-    print *, 'PASSED test -- FN_VLinearCombination Case 1a'
-  end if
-
-  !
-  ! Case 3a: V[0] = V[0] + b V[1] + c V[2]
-  !
-
-  call FN_VConst(TWO, Y1)
-  call FN_VConst(NEG_TWO, Y2)
-  call FN_VConst(NEG_ONE, Y3)
-
-  c(1) = ONE
-  c(2) = HALF
-  c(3) = NEG_TWO
-
-  ierr = FN_VLinearCombination(3, c, Vptr, Y1)
-
-  ! Y1 should be vector of +3
-  if (ierr == 0) then
-    failure = check_ans(TWO+ONE, Y1, local_length)
-  else
-    failure = 1
-  end if
-
-  if (failure > 0) then
-    print *, '(I4)', '>>> FAILED test -- FN_VLinearCombination Case 3a, Proc ', myid
-  else if (myid == 0) then
-    print *, 'PASSED test -- FN_VLinearCombination Case 3a'
-  end if
-
-  ! Free vectors
-  call FN_VDestroy(Y1);
-  call FN_VDestroy(Y2);
-  call FN_VDestroy(Y3);
-
-end function Test_FN_VLinearCombination
-=======
     implicit none
 
     type(N_Vector)  :: W
@@ -299,6 +173,5 @@
     call FN_VDestroy(Y2); 
     call FN_VDestroy(Y3); 
   end function Test_FN_VLinearCombination
->>>>>>> 3f3be176
 
 end module