--- conflicted
+++ resolved
@@ -35,11 +35,7 @@
   integer(c_int64_t), parameter :: ny = 31
   integer(c_int64_t), parameter :: neq = nx*ny
   integer(c_int64_t), parameter :: skip = 3
-<<<<<<< HEAD
-  real(c_double),  parameter :: ftol = 1.d-12
-=======
   real(c_double), parameter :: ftol = 1.d-12
->>>>>>> 3f3be176
 
 contains
 
