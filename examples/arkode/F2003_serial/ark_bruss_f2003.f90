--- conflicted
+++ resolved
@@ -313,24 +313,14 @@
 
   ierr = FARKodeSetLinearSolver(arkode_mem, sunls, sunmat_A)
   if (ierr /= 0) then
-<<<<<<< HEAD
-     print *, 'Error in FARKodeSetLinearSolver'
-     stop 1
-=======
     print *, 'Error in FARKodeSetLinearSolver'
     stop 1
->>>>>>> 3f3be176
   end if
 
   ierr = FARKodeSetJacFn(arkode_mem, c_funloc(Jac))
   if (ierr /= 0) then
-<<<<<<< HEAD
-     print *, 'Error in FARKodeSetJacFn'
-     stop 1
-=======
     print *, 'Error in FARKodeSetJacFn'
     stop 1
->>>>>>> 3f3be176
   end if
 
   ! set relative and absolute tolerances
@@ -339,36 +329,21 @@
 
   ierr = FARKodeSStolerances(arkode_mem, rtol, atol)
   if (ierr /= 0) then
-<<<<<<< HEAD
-     print *, 'Error in FARKodeSStolerances, ierr = ', ierr, '; halting'
-     stop 1
-=======
     print *, 'Error in FARKodeSStolerances, ierr = ', ierr, '; halting'
     stop 1
->>>>>>> 3f3be176
   end if
 
   ! Set additional method parameters
   ierr = FARKodeSetOrder(arkode_mem, order)
   if (ierr /= 0) then
-<<<<<<< HEAD
-     print *, 'Error in FARKodeSetOrder'
-     stop 1
-=======
     print *, 'Error in FARKodeSetOrder'
     stop 1
->>>>>>> 3f3be176
   end if
 
   ierr = FARKodeSetNonlinConvCoef(arkode_mem, nlscoef)
   if (ierr /= 0) then
-<<<<<<< HEAD
-     print *, 'Error in FARKodeSetNonlinConvCoef'
-     stop 1
-=======
     print *, 'Error in FARKodeSetNonlinConvCoef'
     stop 1
->>>>>>> 3f3be176
   end if
 
   imethod = 0
@@ -397,15 +372,6 @@
   print '(2x,4(es12.5,1x))', tcur, yvec(1), yvec(2), yvec(3)
   do outstep = 1, nout
 
-<<<<<<< HEAD
-     ! call ARKodeEvolve
-     tout = min(tout + dtout, tend)
-     ierr = FARKodeEvolve(arkode_mem, tout, sunvec_y, tcur, ARK_NORMAL)
-     if (ierr /= 0) then
-        print *, 'Error in FARKodeEvolve, ierr = ', ierr, '; halting'
-        stop 1
-     endif
-=======
     ! call ARKodeEvolve
     tout = min(tout + dtout, tend)
     ierr = FARKodeEvolve(arkode_mem, tout, sunvec_y, tcur, ARK_NORMAL)
@@ -413,7 +379,6 @@
       print *, 'Error in FARKodeEvolve, ierr = ', ierr, '; halting'
       stop 1
     end if
->>>>>>> 3f3be176
 
     ! output current solution
     print '(2x,4(es12.5,1x))', tcur, yvec(1), yvec(2), yvec(3)
@@ -475,24 +440,14 @@
 
   ierr = FARKodeGetNumSteps(arkode_mem, nsteps)
   if (ierr /= 0) then
-<<<<<<< HEAD
-     print *, 'Error in FARKodeGetNumSteps, retval = ', ierr, '; halting'
-     stop 1
-=======
     print *, 'Error in FARKodeGetNumSteps, retval = ', ierr, '; halting'
     stop 1
->>>>>>> 3f3be176
   end if
 
   ierr = FARKodeGetNumStepAttempts(arkode_mem, nst_a)
   if (ierr /= 0) then
-<<<<<<< HEAD
-     print *, 'Error in FARKodeGetNumStepAttempts, retval = ', ierr, '; halting'
-     stop 1
-=======
     print *, 'Error in FARKodeGetNumStepAttempts, retval = ', ierr, '; halting'
     stop 1
->>>>>>> 3f3be176
   end if
 
   ierr = FARKStepGetNumRhsEvals(arkode_mem, nfe, nfi)
@@ -503,101 +458,56 @@
 
   ierr = FARKodeGetActualInitStep(arkode_mem, hinused)
   if (ierr /= 0) then
-<<<<<<< HEAD
-     print *, 'Error in FARKodeGetActualInitStep, retval = ', ierr, '; halting'
-     stop 1
-=======
     print *, 'Error in FARKodeGetActualInitStep, retval = ', ierr, '; halting'
     stop 1
->>>>>>> 3f3be176
   end if
 
   ierr = FARKodeGetLastStep(arkode_mem, hlast)
   if (ierr /= 0) then
-<<<<<<< HEAD
-     print *, 'Error in FARKodeGetLastStep, retval = ', ierr, '; halting'
-     stop 1
-=======
     print *, 'Error in FARKodeGetLastStep, retval = ', ierr, '; halting'
     stop 1
->>>>>>> 3f3be176
   end if
 
   ierr = FARKodeGetCurrentStep(arkode_mem, hcur)
   if (ierr /= 0) then
-<<<<<<< HEAD
-     print *, 'Error in FARKodeGetCurrentStep, retval = ', ierr, '; halting'
-     stop 1
-=======
     print *, 'Error in FARKodeGetCurrentStep, retval = ', ierr, '; halting'
     stop 1
->>>>>>> 3f3be176
   end if
 
   ierr = FARKodeGetCurrentTime(arkode_mem, tcur)
   if (ierr /= 0) then
-<<<<<<< HEAD
-     print *, 'Error in FARKodeGetCurrentTime, retval = ', ierr, '; halting'
-     stop 1
-=======
     print *, 'Error in FARKodeGetCurrentTime, retval = ', ierr, '; halting'
     stop 1
->>>>>>> 3f3be176
   end if
 
   ierr = FARKodeGetNumLinSolvSetups(arkode_mem, nlinsetups)
   if (ierr /= 0) then
-<<<<<<< HEAD
-     print *, 'Error in FARKodeGetNumLinSolvSetups, retval = ', ierr, '; halting'
-     stop 1
-=======
     print *, 'Error in FARKodeGetNumLinSolvSetups, retval = ', ierr, '; halting'
     stop 1
->>>>>>> 3f3be176
   end if
 
   ierr = FARKodeGetNumErrTestFails(arkode_mem, netfails)
   if (ierr /= 0) then
-<<<<<<< HEAD
-     print *, 'Error in FARKodeGetNumErrTestFails, retval = ', ierr, '; halting'
-     stop 1
-=======
     print *, 'Error in FARKodeGetNumErrTestFails, retval = ', ierr, '; halting'
     stop 1
->>>>>>> 3f3be176
   end if
 
   ierr = FARKodeGetNumNonlinSolvIters(arkode_mem, nniters)
   if (ierr /= 0) then
-<<<<<<< HEAD
-     print *, 'Error in FARKodeGetNumNonlinSolvIters, retval = ', ierr, '; halting'
-     stop 1
-=======
     print *, 'Error in FARKodeGetNumNonlinSolvIters, retval = ', ierr, '; halting'
     stop 1
->>>>>>> 3f3be176
   end if
 
   ierr = FARKodeGetNumNonlinSolvConvFails(arkode_mem, nncfails)
   if (ierr /= 0) then
-<<<<<<< HEAD
-     print *, 'Error in FARKodeGetNumNonlinSolvConvFails, retval = ', ierr, '; halting'
-     stop 1
-=======
     print *, 'Error in FARKodeGetNumNonlinSolvConvFails, retval = ', ierr, '; halting'
     stop 1
->>>>>>> 3f3be176
   end if
 
   ierr = FARKodeGetNumJacEvals(arkode_mem, njacevals)
   if (ierr /= 0) then
-<<<<<<< HEAD
-     print *, 'Error in FARKodeGetNumJacEvals, retval = ', ierr, '; halting'
-     stop 1
-=======
     print *, 'Error in FARKodeGetNumJacEvals, retval = ', ierr, '; halting'
     stop 1
->>>>>>> 3f3be176
   end if
 
   print *, ' '
