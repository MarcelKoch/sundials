--- conflicted
+++ resolved
@@ -127,15 +127,6 @@
   if (matcond <= 0) {
     printf("ERROR: matrix condition number must be positive\n");
     return 1;
-<<<<<<< HEAD
-  }
-
-  auto nblocks{static_cast<const sunindextype>(atol(argv[++argi]))};
-  if (nblocks <= 0) {
-    printf("ERROR: number of blocks must be a positive integer \n");
-    return 1;
-=======
->>>>>>> 85cfd592
   }
 
   auto max_iters{static_cast<const unsigned long>(atol(argv[++argi]))};
