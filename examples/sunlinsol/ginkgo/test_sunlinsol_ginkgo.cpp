/* -----------------------------------------------------------------
 * Programmer(s): Cody J. Balos @ LLNL
 * -----------------------------------------------------------------
 * SUNDIALS Copyright Start
 * Copyright (c) 2002-2022, Lawrence Livermore National Security
 * and Southern Methodist University.
 * All rights reserved.
 *
 * See the top-level LICENSE and NOTICE files for details->
 *
 * SPDX-License-Identifier: BSD-3-Clause
 * SUNDIALS Copyright End
 * -----------------------------------------------------------------
 * This is the testing routine to check the SUNLinSol Dense module
 * implementation.
 * ----------------------------------------------------------------- */

#include <algorithm>
#include <cctype>
#include <cstdio>
#include <cstdlib>
#include <ginkgo/ginkgo.hpp>
#include <random>
#include <sundials/sundials_math.h>
#include <sundials/sundials_types.h>
#include <sunlinsol/sunlinsol_ginkgo.hpp>
#include <unordered_map>

#include "test_sunlinsol.h"

#if defined(USE_HIP)
#define REF_OR_OMP_OR_HIP_OR_CUDA(a, b, c, d) c
#elif defined(USE_CUDA)
#define REF_OR_OMP_OR_HIP_OR_CUDA(a, b, c, d) d
#elif defined(USE_OMP)
#define REF_OR_OMP_OR_HIP_OR_CUDA(a, b, c, d) b
#else
#define REF_OR_OMP_OR_HIP_OR_CUDA(a, b, c, d) a
#endif

#if defined(USE_CUDA)
#include <nvector/nvector_cuda.h>
#elif defined(USE_HIP)
#include <nvector/nvector_hip.h>
#else
#include <nvector/nvector_serial.h>
#endif

#if defined(USE_CSR)
using GkoMatrixType = sundials::ginkgo::GkoCsrMat;
using SUNMatrixType = sundials::ginkgo::Matrix<sundials::ginkgo::GkoCsrMat>;
#else
using GkoMatrixType = sundials::ginkgo::GkoDenseMat;
using SUNMatrixType = sundials::ginkgo::Matrix<GkoMatrixType>;
#endif

const std::unordered_map<std::string, int> methods{
    {"bicg", 0}, {"bicgstab", 1}, {"cg", 2}, {"cgs", 3},
    {"fcg", 4},  {"gmres", 5},    {"idr", 6}
    // {"multigrid",7} // does not support the combined stopping criteria we use
    // {"cbgmres", 8} // does not support setting stopping criteria
};

template<class GkoSolverType, class MatrixType>
void Test_Move(std::unique_ptr<typename GkoSolverType::Factory>&& gko_solver_factory, sundials::Context& sunctx)
{
  // Move constructor
  sundials::ginkgo::LinearSolver<GkoSolverType, MatrixType> solver{std::move(gko_solver_factory), sunctx};
  sundials::ginkgo::LinearSolver<GkoSolverType, MatrixType> solver2{std::move(solver)};
  assert(solver2.gkofactory());
  assert(solver2.gkoexec());
  assert(SUNLinSolNumIters(solver2) == 0);

  // Move assignment
  sundials::ginkgo::LinearSolver<GkoSolverType, MatrixType> solver3;
  solver3 = std::move(solver2);
  assert(solver3.gkofactory());
  assert(solver3.gkoexec());
  assert(SUNLinSolNumIters(solver3) == 0);

  std::cout << "    PASSED test -- Test_Move\n";
}

/* ----------------------------------------------------------------------
 * SUNLinSol_Ginkgo Testing Routine
 * --------------------------------------------------------------------*/
int main(int argc, char* argv[])
{
  int argi{0};
  int fails{0}; /* counter for test failures    */

  sundials::Context sunctx;

  auto gko_exec{REF_OR_OMP_OR_HIP_OR_CUDA(gko::ReferenceExecutor::create(), gko::OmpExecutor::create(),
                                          gko::HipExecutor::create(0, gko::OmpExecutor::create(), true),
                                          gko::CudaExecutor::create(0, gko::OmpExecutor::create(), true))};

  /* check input and set matrix dimensions */
<<<<<<< HEAD
  if (argc < 7) {
    printf("ERROR: SIX (6) Inputs required: method, number of matrix columns, condition number, number of blocks, "
=======
  if (argc < 6) {
    printf("ERROR: FIVE (5) Inputs required: method, number of matrix columns, condition number, "
>>>>>>> 404148b4
           "max iterations, print timing \n");
    return 1;
  }

  std::string method{argv[++argi]};
  std::transform(method.begin(), method.end(), method.begin(), [](unsigned char c) { return std::tolower(c); });
  if (methods.count(method) == 0) {
    printf("ERROR: method must be one of ");
    for (const auto& m : methods) {
      std::cout << m.first << ", ";
    }
    printf("\n");
    return 1;
  }

  auto matcols{static_cast<const sunindextype>(atol(argv[++argi]))};
  if (matcols <= 0) {
    printf("ERROR: number of matrix columns must be a positive integer \n");
    return 1;
  }
  auto matrows{matcols};

  auto matcond{static_cast<sunrealtype>(atof(argv[++argi]))};
  if (matcond <= 0) {
    printf("ERROR: matrix condition number must be positive\n");
    return 1;
  }

  auto max_iters{static_cast<const unsigned long>(atol(argv[++argi]))};
  if (max_iters <= 0) {
    printf("ERROR: max iterations must be a positive integer \n");
    return 1;
  }

  int print_timing{atoi(argv[++argi])};
  SetTiming(print_timing);

  printf("\nGinkgo linear solver test: method = %s, size = %ld x %ld, blocks = %ld, condition = %g, max iters. = "
         "%ld\n\n",
         method.c_str(), static_cast<long int>(matrows), static_cast<long int>(matcols), matcond,
         static_cast<long int>(max_iters));

  /* Create vectors and matrices */
  std::default_random_engine engine;
  std::uniform_real_distribution<sunrealtype> distribution_real(8, 10);

  N_Vector x{REF_OR_OMP_OR_HIP_OR_CUDA(N_VNew_Serial(matcols, sunctx), N_VNew_Serial(matcols, sunctx),
                                       N_VNew_Hip(matcols, sunctx), N_VNew_Cuda(matcols, sunctx))};
  N_Vector b{N_VClone(x)};
  N_Vector y{N_VClone(x)};

  auto matrix_dim{gko::dim<2>(matrows, matcols)};
  auto gko_matdata{gko::matrix_data<sunrealtype, sunindextype>::cond(matrows, gko::remove_complex<sunrealtype>{matcond},
                                                                     distribution_real, engine)};
  auto gko_matrixA{gko::share(GkoMatrixType::create(gko_exec, matrix_dim))};
  auto gko_matrixB{gko::share(GkoMatrixType::create(gko_exec, matrix_dim))};
  auto gko_ident{gko::share(GkoMatrixType::create(gko_exec, matrix_dim))};

  /* Fill matrices */
  gko_matdata.remove_zeros();
  gko_matrixA->read(gko_matdata);
  gko_matrixB->read(gko_matdata);
  gko_ident->read(gko::matrix_data<sunrealtype, sunindextype>::diag(matrix_dim, 1.0));

  /* Fill x with random data */
  auto xdata{N_VGetArrayPointer(x)};
  for (sunindextype i = 0; i < matcols; i++) {
    xdata[i] = distribution_real(engine);
  }
  REF_OR_OMP_OR_HIP_OR_CUDA(, , N_VCopyToDevice_Hip(x), N_VCopyToDevice_Cuda(x));

  /* Wrap ginkgo matrices for SUNDIALS->
     Matrix is overloaded to a SUNMatrix. */
  SUNMatrixType A{gko_matrixA, sunctx};
  SUNMatrixType B{gko_matrixB, sunctx};

  /* You can also create the SUNMatrix via cloning */
  SUNMatrix I{SUNMatClone(A)};

  /* Copy A and x into B and y to print in case of solver failure */
  SUNMatCopy(A, B);
  N_VScale(ONE, x, y);

  /* Create right-hand side vector for linear solve */
  fails += SUNMatMatvecSetup(A);
  fails += SUNMatMatvec(A, x, b);
  if (fails) {
    printf("FAIL: SUNLinSol SUNMatMatvec failure\n");

    SUNMatDestroy(I);
    N_VDestroy(x);
    N_VDestroy(y);
    N_VDestroy(b);

    return 1;
  }

  /*
   * Create linear solver.
   */

  /* Use default stopping critieria */
  auto crit{sundials::ginkgo::DefaultStop::build() //
                .with_max_iters(max_iters)         //
                .on(gko_exec)};

  /* Use a Jacobi preconditioner */
  auto precon{gko::preconditioner::Jacobi<sunrealtype, sunindextype>::build() //
                  .on(gko_exec)};

  std::unique_ptr<sundials::ConvertibleTo<SUNLinearSolver>> LS;

  if (method == "bicg") {
    using GkoSolverType = gko::solver::Bicg<sunrealtype>;
    auto gko_solver_factory{GkoSolverType::build()                      //
                                .with_criteria(std::move(crit))         //
                                .with_preconditioner(std::move(precon)) //
                                .on(gko_exec)};
    Test_Move<GkoSolverType, sundials::ginkgo::Matrix<GkoMatrixType>>(gko_solver_factory->clone(), sunctx);
    LS = std::make_unique<
        sundials::ginkgo::LinearSolver<GkoSolverType, sundials::ginkgo::Matrix<GkoMatrixType>>>(std::move(
                                                                                                    gko_solver_factory),
                                                                                                sunctx);
  } else if (method == "bicgstab") {
    using GkoSolverType = gko::solver::Bicgstab<sunrealtype>;
    auto gko_solver_factory{GkoSolverType::build()                      //
                                .with_criteria(std::move(crit))         //
                                .with_preconditioner(std::move(precon)) //
                                .on(gko_exec)};
    Test_Move<GkoSolverType, sundials::ginkgo::Matrix<GkoMatrixType>>(gko_solver_factory->clone(), sunctx);
    LS = std::make_unique<
        sundials::ginkgo::LinearSolver<GkoSolverType, sundials::ginkgo::Matrix<GkoMatrixType>>>(std::move(
                                                                                                    gko_solver_factory),
                                                                                                sunctx);
  } else if (method == "cg") {
    using GkoSolverType = gko::solver::Cg<sunrealtype>;
    auto gko_solver_factory{GkoSolverType::build()                      //
                                .with_criteria(std::move(crit))         //
                                .with_preconditioner(std::move(precon)) //
                                .on(gko_exec)};
    Test_Move<GkoSolverType, sundials::ginkgo::Matrix<GkoMatrixType>>(gko_solver_factory->clone(), sunctx);
    LS = std::make_unique<
        sundials::ginkgo::LinearSolver<GkoSolverType, sundials::ginkgo::Matrix<GkoMatrixType>>>(std::move(
                                                                                                    gko_solver_factory),
                                                                                                sunctx);
  } else if (method == "cgs") {
    using GkoSolverType = gko::solver::Cgs<sunrealtype>;
    auto gko_solver_factory{GkoSolverType::build()                      //
                                .with_criteria(std::move(crit))         //
                                .with_preconditioner(std::move(precon)) //
                                .on(gko_exec)};
    Test_Move<GkoSolverType, sundials::ginkgo::Matrix<GkoMatrixType>>(gko_solver_factory->clone(), sunctx);
    LS = std::make_unique<
        sundials::ginkgo::LinearSolver<GkoSolverType, sundials::ginkgo::Matrix<GkoMatrixType>>>(std::move(
                                                                                                    gko_solver_factory),
                                                                                                sunctx);
  } else if (method == "fcg") {
    using GkoSolverType = gko::solver::Fcg<sunrealtype>;
    auto gko_solver_factory{GkoSolverType::build()                      //
                                .with_criteria(std::move(crit))         //
                                .with_preconditioner(std::move(precon)) //
                                .on(gko_exec)};
    Test_Move<GkoSolverType, sundials::ginkgo::Matrix<GkoMatrixType>>(gko_solver_factory->clone(), sunctx);
    LS = std::make_unique<
        sundials::ginkgo::LinearSolver<GkoSolverType, sundials::ginkgo::Matrix<GkoMatrixType>>>(std::move(
                                                                                                    gko_solver_factory),
                                                                                                sunctx);
  } else if (method == "gmres") {
    using GkoSolverType = gko::solver::Gmres<sunrealtype>;
    auto gko_solver_factory{GkoSolverType::build()                      //
                                .with_criteria(std::move(crit))         //
                                .with_preconditioner(std::move(precon)) //
                                .on(gko_exec)};
    Test_Move<GkoSolverType, sundials::ginkgo::Matrix<GkoMatrixType>>(gko_solver_factory->clone(), sunctx);
    LS = std::make_unique<
        sundials::ginkgo::LinearSolver<GkoSolverType, sundials::ginkgo::Matrix<GkoMatrixType>>>(std::move(
                                                                                                    gko_solver_factory),
                                                                                                sunctx);
  } else if (method == "idr") {
    using GkoSolverType = gko::solver::Idr<sunrealtype>;
    auto gko_solver_factory{GkoSolverType::build()                      //
                                .with_criteria(std::move(crit))         //
                                .with_preconditioner(std::move(precon)) //
                                .on(gko_exec)};
    Test_Move<GkoSolverType, sundials::ginkgo::Matrix<GkoMatrixType>>(gko_solver_factory->clone(), sunctx);
    LS = std::make_unique<
        sundials::ginkgo::LinearSolver<GkoSolverType, sundials::ginkgo::Matrix<GkoMatrixType>>>(std::move(
                                                                                                    gko_solver_factory),
                                                                                                sunctx);
  }

  /* Run Tests */
  fails += Test_SUNLinSolGetID(LS->get(), SUNLINEARSOLVER_GINKGO, 0);
  fails += Test_SUNLinSolGetType(LS->get(), SUNLINEARSOLVER_MATRIX_ITERATIVE, 0);
  fails += Test_SUNLinSolInitialize(LS->get(), 0);
  fails += Test_SUNLinSolSetup(LS->get(), A, 0);
  fails += Test_SUNLinSolSolve(LS->get(), A, x, b, 1000 * std::numeric_limits<sunrealtype>::epsilon(), SUNTRUE, 0);

  /* Print result */
  if (fails) {
    printf("FAIL: SUNLinSol module failed %i tests \n \n", fails);
    /* only print if its a small problem */
    if (matcols < 4) {
      printf("\nx (original) =\n");
      N_VPrint(y);
      printf("\nx (computed) =\n");
      N_VPrint(x);
      printf("\nb =\n");
      N_VPrint(b);
    }
  } else {
    printf("\nSUCCESS: SUNLinSol module passed all tests \n \n");
  }

  /* Print solve information */
  printf(R"(Number of linear solver iterations: %ld
)",
         static_cast<long int>(SUNLinSolNumIters(LS->get())));
  printf("Final residual norm: %g\n", SUNLinSolResNorm(LS->get()));

  /* Free solver, matrix and vectors */
  SUNMatDestroy(I);
  N_VDestroy(x);
  N_VDestroy(y);
  N_VDestroy(b);

  return (fails);
}

/* ----------------------------------------------------------------------
 * Implementation-specific 'check' routines
 * --------------------------------------------------------------------*/
int check_vector(N_Vector expected, N_Vector actual, realtype tol)
{
  int failure{0};

  /* copy vectors to host */
  REF_OR_OMP_OR_HIP_OR_CUDA(, , N_VCopyFromDevice_Hip(actual), N_VCopyFromDevice_Cuda(actual));
  REF_OR_OMP_OR_HIP_OR_CUDA(, , N_VCopyFromDevice_Hip(expected), N_VCopyFromDevice_Cuda(expected));

  /* get vector data */
  auto xdata{N_VGetArrayPointer(actual)};
  auto ydata{N_VGetArrayPointer(expected)};

  /* check data lengths */
  auto xldata{N_VGetLength(actual)};
  auto yldata{N_VGetLength(expected)};

  if (xldata != yldata) {
    printf(">>> ERROR: check_vector: Different data array lengths \n");
    return 1;
  }

  /* check vector data */
  for (sunindextype i = 0; i < xldata; i++) {
    failure += SUNRCompareTol(xdata[i], ydata[i], tol);
  }

  if (failure > ZERO) {
    printf("Check_vector failures:\n");
    for (sunindextype i = 0; i < xldata; i++) {
      if (SUNRCompareTol(xdata[i], ydata[i], tol) != 0) {
        printf("  actual[%ld] = %g != %e (err = %g)\n", static_cast<long int>(i), xdata[i], ydata[i],
               SUNRabs(xdata[i] - ydata[i]));
      }
    }
  }

  return failure > 0;
}

void sync_device() { REF_OR_OMP_OR_HIP_OR_CUDA(, , hipDeviceSynchronize(), cudaDeviceSynchronize()); }<|MERGE_RESOLUTION|>--- conflicted
+++ resolved
@@ -96,13 +96,8 @@
                                           gko::CudaExecutor::create(0, gko::OmpExecutor::create(), true))};
 
   /* check input and set matrix dimensions */
-<<<<<<< HEAD
-  if (argc < 7) {
-    printf("ERROR: SIX (6) Inputs required: method, number of matrix columns, condition number, number of blocks, "
-=======
   if (argc < 6) {
     printf("ERROR: FIVE (5) Inputs required: method, number of matrix columns, condition number, "
->>>>>>> 404148b4
            "max iterations, print timing \n");
     return 1;
   }
