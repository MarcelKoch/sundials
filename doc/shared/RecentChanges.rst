**Major Features**

**New Features and Enhancements**

The default value of :cmakeop:`CMAKE_CUDA_ARCHITECTURES` is no longer set to
``70`` and is now determined automatically by CMake. The previous default was
only valid for Volta GPUs while the automatically selected value will vary
across compilers and compiler versions. As such, users are encouraged to
override this value with the architecture for their system.

<<<<<<< HEAD
Added low storage Runge--Kutta module, :ref:`LSRKStep <ARKODE.Usage.LSRKStep>`, to ARKODE. 
=======
The Trilinos Tpetra NVector interface has been updated to utilize CMake
imported targets added in Trilinos 14 to improve support for different Kokkos
backends with Trilinos. As such, Trilinos 14 or newer is required and the
``Trilinos_INTERFACE_*`` CMake options have been removed.

Example programs using *hypre* have been updated to support v2.20 and newer.
>>>>>>> 9f0f3371

**Bug Fixes**

Fixed the loading of ARKStep's default first order explicit method.

Fixed a CMake bug regarding usage of missing "print_warning" macro
that was only triggered when the deprecated ``CUDA_ARCH`` option was used.

Fixed compilation errors when building the Trilinos Teptra NVector with CUDA
support.

**Deprecation Notices**<|MERGE_RESOLUTION|>--- conflicted
+++ resolved
@@ -8,16 +8,14 @@
 across compilers and compiler versions. As such, users are encouraged to
 override this value with the architecture for their system.
 
-<<<<<<< HEAD
 Added low storage Runge--Kutta module, :ref:`LSRKStep <ARKODE.Usage.LSRKStep>`, to ARKODE. 
-=======
+
 The Trilinos Tpetra NVector interface has been updated to utilize CMake
 imported targets added in Trilinos 14 to improve support for different Kokkos
 backends with Trilinos. As such, Trilinos 14 or newer is required and the
 ``Trilinos_INTERFACE_*`` CMake options have been removed.
 
 Example programs using *hypre* have been updated to support v2.20 and newer.
->>>>>>> 9f0f3371
 
 **Bug Fixes**
 
