--- conflicted
+++ resolved
@@ -8,7 +8,13 @@
 across compilers and compiler versions. As such, users are encouraged to
 override this value with the architecture for their system.
 
-<<<<<<< HEAD
+The Trilinos Tpetra NVector interface has been updated to utilize CMake
+imported targets added in Trilinos 14 to improve support for different Kokkos
+backends with Trilinos. As such, Trilinos 14 or newer is required and the
+``Trilinos_INTERFACE_*`` CMake options have been removed.
+
+Example programs using *hypre* have been updated to support v2.20 and newer.
+
 Added support for multirate time step adaptivity controllers, based on the
 recently introduced `SUNAdaptController` base class, to ARKODE's MRIStep module.
 Added new default MRI methods for temporally adaptive versus fixed-step runs.
@@ -17,14 +23,7 @@
 estimate over multiple time steps.  See the routines
 :c:func:`ARKodeSetAccumulatedErrorType`, :c:func:`ARKodeResetAccumulatedError`,
 and :c:func:`ARKodeGetAccumulatedError` for details.
-=======
-The Trilinos Tpetra NVector interface has been updated to utilize CMake
-imported targets added in Trilinos 14 to improve support for different Kokkos
-backends with Trilinos. As such, Trilinos 14 or newer is required and the
-``Trilinos_INTERFACE_*`` CMake options have been removed.
 
-Example programs using *hypre* have been updated to support v2.20 and newer.
->>>>>>> 9f0f3371
 
 **Bug Fixes**
 
@@ -33,13 +32,12 @@
 Fixed a CMake bug regarding usage of missing "print_warning" macro
 that was only triggered when the deprecated ``CUDA_ARCH`` option was used.
 
-<<<<<<< HEAD
+Fixed compilation errors when building the Trilinos Teptra NVector with CUDA
+support.
+
 Fixed loading the default IMEX-MRI method if :c:func:`ARKodeSetOrder` is used to
 specify a third or fourth order method. Previously, the default second order method
 was loaded in both cases.
-=======
-Fixed compilation errors when building the Trilinos Teptra NVector with CUDA
-support.
->>>>>>> 9f0f3371
+
 
 **Deprecation Notices**