--- conflicted
+++ resolved
@@ -2,7 +2,6 @@
 
 ## Changes to SUNDIALS in release X.Y.Z
 
-<<<<<<< HEAD
 Added Multirate time step adaptivity controllers, based on the recently introduced
 `SUNAdaptController` base class, to ARKODE's MRIStep module.
 
@@ -11,7 +10,7 @@
 `ARKStepResetAccumulatedError`, `ARKStepGetAccumulatedError`,
 `ERKStepSetAccumulatedErrorType`, `ERKStepResetAccumulatedError`,
 and `ERKStepGetAccumulatedError` for details.
-=======
+
 Fixed the runtime library installation path for windows systems. This fix changes the
 default library installation path from `CMAKE_INSTALL_PREFIX/CMAKE_INSTALL_LIBDIR` to
 `CMAKE_INSTALL_PREFIX/CMAKE_INSTALL_BINDIR`.
@@ -19,7 +18,6 @@
 Fixed conflicting `.lib` files between shared and static libs when using `MSVC` on Windows.
 
 Fixed invalid `SUNDIALS_EXPORT` generated macro when building both shared and static libs.
->>>>>>> 48bbc241
 
 Created shared user interface for ARKODE user-callable routines, to allow more
 uniform control over time-stepping algorithms, improved extensibility, and
