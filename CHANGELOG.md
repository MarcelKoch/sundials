--- conflicted
+++ resolved
@@ -10,19 +10,16 @@
 to support user specification of `stdout` and `stderr` strings for the output
 file names.
 
-<<<<<<< HEAD
 A new time-stepping module, `SPRKStep`, was added to ARKODE. This time-stepper
 provides explicit symplectic partitioned Runge-Kutta methods up to order 10 
 for separable Hamiltonian systems. 
 
-=======
 Updated CVODE, CVODES and ARKODE default behavior when returning the solution when
 the internal time has reached a user-specified stop time.  Previously, the output
 solution was interpolated to the value of `tstop`; the default is now to copy the
 internal solution vector.  Users who wish to revert to interpolation may call a new
 routine `CVodeSetInterpolateStopTime`, `ARKStepSetInterpolateStopTime`,
 `ERKStepSetInterpolateStopTime`, or `MRIStepSetInterpolateStopTime`.
->>>>>>> 086b5d6b
 
 ## Changes to SUNDIALS in release 6.5.1
 
