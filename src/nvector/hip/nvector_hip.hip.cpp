--- conflicted
+++ resolved
@@ -578,11 +578,7 @@
 
   for (i = 0; i < NVEC_HIP_CONTENT(x)->length; i++)
   {
-<<<<<<< HEAD
     fprintf(outfile, SUN_REAL_FORMAT_E "\n", NVEC_HIP_HDATAp(x)[i]);
-=======
-    fprintf(outfile, "% .*" SUN_FMT_e "\n", SUN_DIG, NVEC_HIP_HDATAp(x)[i]);
->>>>>>> 4db696bb
   }
 
   return;
