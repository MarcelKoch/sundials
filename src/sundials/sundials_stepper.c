--- conflicted
+++ resolved
@@ -100,21 +100,14 @@
   return SUN_ERR_NOT_IMPLEMENTED;
 }
 
-<<<<<<< HEAD
 SUNErrCode SUNStepper_Reset(SUNStepper stepper, sunrealtype tR, N_Vector yR,
-                            N_Vector ypR, int64_t ckptIdxR)
+                            int64_t ckptIdxR)
 {
   SUNFunctionBegin(stepper->sunctx);
   if (stepper->ops->reset)
   {
-    return stepper->ops->reset(stepper, tR, yR, ypR, ckptIdxR);
-  }
-=======
-SUNErrCode SUNStepper_Reset(SUNStepper stepper, sunrealtype tR, N_Vector yR)
-{
-  SUNFunctionBegin(stepper->sunctx);
-  if (stepper->ops->reset) { return stepper->ops->reset(stepper, tR, yR); }
->>>>>>> 5e03e95d
+    return stepper->ops->reset(stepper, tR, yR, ckptIdxR);
+  }
   return SUN_ERR_NOT_IMPLEMENTED;
 }
 
