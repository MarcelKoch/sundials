--- conflicted
+++ resolved
@@ -61,12 +61,7 @@
 #define DEFAULT_EXPGUS_K2 SUN_RCONST(0.268)
 #define DEFAULT_IMPGUS_K1 SUN_RCONST(0.98) /* Implicit Gustafsson parameters */
 #define DEFAULT_IMPGUS_K2 SUN_RCONST(0.95)
-<<<<<<< HEAD
 #define DEFAULT_BIAS      SUN_RCONST(1.0)
-#define TINY              SUN_RCONST(1.0e-10)
-=======
-#define DEFAULT_BIAS      SUN_RCONST(1.5)
->>>>>>> 19503568
 
 /* -----------------------------------------------------------------
  * exported functions
