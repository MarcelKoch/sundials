/* -----------------------------------------------------------------------------
 * Programmer(s): David J. Gardner @ LLNL
 *                Daniel R. Reynolds @ SMU
 * -----------------------------------------------------------------------------
 * SUNDIALS Copyright Start
 * Copyright (c) 2002-2024, Lawrence Livermore National Security
 * and Southern Methodist University.
 * All rights reserved.
 *
 * See the top-level LICENSE and NOTICE files for details.
 *
 * SPDX-License-Identifier: BSD-3-Clause
 * SUNDIALS Copyright End
 * -----------------------------------------------------------------------------
 * This is the implementation file for the optional input and output functions
 * for the ARKODE MRIStep time stepper module.
 * ---------------------------------------------------------------------------*/

#include <stdio.h>
#include <stdlib.h>
#include <sundials/sundials_math.h>
#include <sundials/sundials_types.h>

#include "arkode_mristep_impl.h"

/*===============================================================
  Exported optional input functions.
  ===============================================================*/

/*---------------------------------------------------------------
  MRIStepSetCoupling:

  Specifies to use a customized coupling structure for the slow
  portion of the system.
  ---------------------------------------------------------------*/
int MRIStepSetCoupling(void* arkode_mem, MRIStepCoupling MRIC)
{
  int retval;
  ARKodeMem ark_mem;
  ARKodeMRIStepMem step_mem;
  sunindextype Tlrw, Tliw;

  /* access ARKodeMem and ARKodeMRIStepMem structures */
  retval = mriStep_AccessARKODEStepMem(arkode_mem, __func__, &ark_mem, &step_mem);
  if (retval != ARK_SUCCESS) { return (retval); }

  /* check for illegal inputs */
  if (MRIC == NULL)
  {
    arkProcessError(ark_mem, ARK_MEM_NULL, __LINE__, __func__, __FILE__,
                    MSG_MRISTEP_NO_COUPLING);
    return (ARK_ILL_INPUT);
  }

  /* clear any existing parameters and coupling structure */
  step_mem->stages = 0;
  step_mem->q      = 0;
  step_mem->p      = 0;
  MRIStepCoupling_Space(step_mem->MRIC, &Tliw, &Tlrw);
  MRIStepCoupling_Free(step_mem->MRIC);
  step_mem->MRIC = NULL;
  ark_mem->liw -= Tliw;
  ark_mem->lrw -= Tlrw;

  /* set the relevant parameters */
  step_mem->stages = MRIC->stages;
  step_mem->q      = MRIC->q;
  step_mem->p      = MRIC->p;

  /* copy the coupling structure in step memory */
  step_mem->MRIC = MRIStepCoupling_Copy(MRIC);
  if (step_mem->MRIC == NULL)
  {
    arkProcessError(ark_mem, ARK_MEM_NULL, __LINE__, __func__, __FILE__,
                    MSG_MRISTEP_NO_COUPLING);
    return (ARK_MEM_NULL);
  }
  MRIStepCoupling_Space(step_mem->MRIC, &Tliw, &Tlrw);
  ark_mem->liw += Tliw;
  ark_mem->lrw += Tlrw;

  return (ARK_SUCCESS);
}

/*---------------------------------------------------------------
  MRIStepSetPreInnerFn:

  Sets the user-supplied function called BEFORE the inner evolve
  ---------------------------------------------------------------*/
int MRIStepSetPreInnerFn(void* arkode_mem, MRIStepPreInnerFn prefn)
{
  ARKodeMem ark_mem;
  ARKodeMRIStepMem step_mem;
  int retval;

  /* access ARKodeMem and ARKodeMRIStepMem structures */
  retval = mriStep_AccessARKODEStepMem(arkode_mem, __func__, &ark_mem, &step_mem);
  if (retval != ARK_SUCCESS) { return (retval); }

  /* Set pre inner evolve function */
  step_mem->pre_inner_evolve = prefn;

  return (ARK_SUCCESS);
}

/*---------------------------------------------------------------
  MRIStepSetPostInnerFn:

  Sets the user-supplied function called AFTER the inner evolve
  ---------------------------------------------------------------*/
int MRIStepSetPostInnerFn(void* arkode_mem, MRIStepPostInnerFn postfn)
{
  ARKodeMem ark_mem;
  ARKodeMRIStepMem step_mem;
  int retval;

  /* access ARKodeMem and ARKodeMRIStepMem structures */
  retval = mriStep_AccessARKODEStepMem(arkode_mem, __func__, &ark_mem, &step_mem);
  if (retval != ARK_SUCCESS) { return (retval); }

  /* Set pre inner evolve function */
  step_mem->post_inner_evolve = postfn;

  return (ARK_SUCCESS);
}

/*---------------------------------------------------------------
  MRIStepSetAdaptController:

  Specifies a temporal adaptivity controller for MRIStep to use.
  If a non-MRI controller is provided, this just passes that
  through to arkSetAdaptController.  However, if an MRI
  controller is provided, then this wraps that inside a
  "SUNAdaptController_MRIStep" wrapper, which will properly
  interact with the fast integration module.
  ---------------------------------------------------------------*/
int MRIStepSetAdaptController(void* arkode_mem, SUNAdaptController C)
{
  /* Retrieve the controller type */
  SUNAdaptController_Type ctype = SUNAdaptController_GetType(C);

  /* If this does not have MRI type, then just pass to ARKODE */
  if (ctype != SUN_ADAPTCONTROLLER_MRI_TOL)
  {
    return (ARKodeSetAdaptController(arkode_mem, C));
  }

  /* Create the mriStepControl wrapper, and pass that to ARKODE */
  SUNAdaptController Cwrapper = SUNAdaptController_MRIStep(arkode_mem, C);
  return (ARKodeSetAdaptController(arkode_mem, Cwrapper));
}

/*===============================================================
  Exported optional output functions.
  ===============================================================*/

/*---------------------------------------------------------------
  MRIStepGetNumRhsEvals:

  Returns the current number of calls to fse and fsi
  ---------------------------------------------------------------*/
int MRIStepGetNumRhsEvals(void* arkode_mem, long int* nfse_evals,
                          long int* nfsi_evals)
{
  ARKodeMem ark_mem;
  ARKodeMRIStepMem step_mem;
  int retval;

  /* access ARKodeMem and ARKodeMRIStepMem structures */
  retval = mriStep_AccessARKODEStepMem(arkode_mem, __func__, &ark_mem, &step_mem);
  if (retval != ARK_SUCCESS) { return (retval); }

  /* get number of fse and fsi evals from step_mem */
  *nfse_evals = step_mem->nfse;
  *nfsi_evals = step_mem->nfsi;

  return (ARK_SUCCESS);
}

/*---------------------------------------------------------------
  MRIStepGetCurrentCoupling:

  Sets pointer to the slow coupling structure currently in use.
  ---------------------------------------------------------------*/
int MRIStepGetCurrentCoupling(void* arkode_mem, MRIStepCoupling* MRIC)
{
  ARKodeMem ark_mem;
  ARKodeMRIStepMem step_mem;
  int retval;

  /* access ARKodeMem and ARKodeMRIStepMem structures */
  retval = mriStep_AccessARKODEStepMem(arkode_mem, __func__, &ark_mem, &step_mem);
  if (retval != ARK_SUCCESS) { return (retval); }

  /* get coupling structure from step_mem */
  *MRIC = step_mem->MRIC;

  return (ARK_SUCCESS);
}

/*---------------------------------------------------------------
  MRIStepGetLastInnerStepFlag:

  Returns the last return value from the inner stepper.
  ---------------------------------------------------------------*/
int MRIStepGetLastInnerStepFlag(void* arkode_mem, int* flag)
{
  ARKodeMem ark_mem;
  ARKodeMRIStepMem step_mem;
  int retval;

  /* access ARKodeMem and ARKodeMRIStepMem structures */
  retval = mriStep_AccessARKODEStepMem(arkode_mem, __func__, &ark_mem, &step_mem);
  if (retval != ARK_SUCCESS) { return (retval); }

  /* get the last return value from the inner stepper */
  *flag = step_mem->stepper->last_flag;

  return (ARK_SUCCESS);
}

/*===============================================================
  Private functions attached to ARKODE
  ===============================================================*/

/*---------------------------------------------------------------
  mriStep_SetUserData:

  Passes user-data pointer to attached linear solver module.
  ---------------------------------------------------------------*/
int mriStep_SetUserData(ARKodeMem ark_mem, void* user_data)
{
  ARKodeMRIStepMem step_mem;
  int retval;

  /* access ARKodeMRIStepMem structure */
  retval = mriStep_AccessStepMem(ark_mem, __func__, &step_mem);
  if (retval != ARK_SUCCESS) { return (retval); }

  /* set user data in ARKODELS mem */
  if (step_mem->lmem != NULL)
  {
    retval = arkLSSetUserData(ark_mem, user_data);
    if (retval != ARKLS_SUCCESS) { return (retval); }
  }

  return (ARK_SUCCESS);
}

/*---------------------------------------------------------------
  mriStep_SetDefaults:

  Resets all MRIStep optional inputs to their default values.
  Does not change problem-defining function pointers or
  user_data pointer.
  ---------------------------------------------------------------*/
int mriStep_SetDefaults(ARKodeMem ark_mem)
{
  ARKodeMRIStepMem step_mem;
  sunindextype lenrw, leniw;
  int retval;

  /* access ARKodeMRIStepMem structure */
  retval = mriStep_AccessStepMem(ark_mem, __func__, &step_mem);
  if (retval != ARK_SUCCESS) { return (retval); }

  /* Set default values for integrator optional inputs */
  step_mem->q              = 3;        /* method order */
  step_mem->p              = 0;        /* embedding order */
  step_mem->predictor      = 0;        /* trivial predictor */
  step_mem->linear         = SUNFALSE; /* nonlinear problem */
  step_mem->linear_timedep = SUNTRUE;  /* dfs/dy depends on t */
  step_mem->deduce_rhs     = SUNFALSE; /* deduce fi on result of NLS */
  step_mem->maxcor         = MAXCOR;   /* max nonlinear iters/stage */
  step_mem->nlscoef        = NLSCOEF;  /* nonlinear tolerance coefficient */
  step_mem->crdown         = CRDOWN; /* nonlinear convergence estimate coeff. */
  step_mem->rdiv           = RDIV;   /* nonlinear divergence tolerance */
<<<<<<< HEAD
  step_mem->dgmax    = DGMAX; /* max gamma change before recomputing J or P */
  step_mem->msbp     = MSBP;  /* max steps between updates to J or P */
  step_mem->stages   = 0;     /* no stages */
  step_mem->istage   = 0;     /* current stage index */
  step_mem->MRIC     = NULL;  /* no slow->fast coupling */
  step_mem->NLS      = NULL;  /* no nonlinear solver object */
  step_mem->jcur     = SUNFALSE;
  step_mem->convfail = ARK_NO_FAILURES;
  step_mem->stage_predict = NULL; /* no user-supplied stage predictor */

=======
  step_mem->dgmax          = DGMAX;  /* max gamma change to recompute J or P */
  step_mem->msbp           = MSBP;   /* max steps between updating J or P */
  step_mem->stages         = 0;      /* no stages */
  step_mem->istage         = 0;      /* current stage index */
  step_mem->jcur           = SUNFALSE;
  step_mem->convfail       = ARK_NO_FAILURES;
  step_mem->stage_predict  = NULL; /* no user-supplied stage predictor */

  /* Remove pre-existing nonlinear solver object */
  if (step_mem->NLS && step_mem->ownNLS) { SUNNonlinSolFree(step_mem->NLS); }
  step_mem->NLS = NULL;

  /* Remove pre-existing coupling table */
  if (step_mem->MRIC)
  {
    MRIStepCoupling_Space(step_mem->MRIC, &leniw, &lenrw);
    ark_mem->lrw -= lenrw;
    ark_mem->liw -= leniw;
    MRIStepCoupling_Free(step_mem->MRIC);
  }
  step_mem->MRIC = NULL;
>>>>>>> 4c59383a
  return (ARK_SUCCESS);
}

/*---------------------------------------------------------------
  mriStep_SetLinear:

  Specifies that the implicit slow function, fsi(t,y), is linear
  in y, and to tighten the linear solver tolerances while taking
  only one Newton iteration.  DO NOT USE IN COMBINATION WITH THE
  FIXED-POINT SOLVER.  Automatically tightens DeltaGammaMax
  to ensure that step size changes cause Jacobian recomputation.

  The argument should be 1 or 0, where 1 indicates that the
  Jacobian of fs with respect to y depends on time, and
  0 indicates that it is not time dependent.  Alternately, when
  using an iterative linear solver this flag denotes time
  dependence of the preconditioner.
  ---------------------------------------------------------------*/
int mriStep_SetLinear(ARKodeMem ark_mem, int timedepend)
{
  ARKodeMRIStepMem step_mem;
  int retval;

  /* access ARKodeMRIStepMem structure */
  retval = mriStep_AccessStepMem(ark_mem, __func__, &step_mem);
  if (retval != ARK_SUCCESS) { return (retval); }

  /* set parameters */
  step_mem->linear         = SUNTRUE;
  step_mem->linear_timedep = (timedepend == 1);
  step_mem->dgmax          = SUN_RCONST(100.0) * SUN_UNIT_ROUNDOFF;

  return (ARK_SUCCESS);
}

/*---------------------------------------------------------------
  mriStep_SetNonlinear:

  Specifies that the implicit slow function, fsi(t,y), is
  nonlinear in y.  Used to undo a previous call to
  mriStep_SetLinear.  Automatically loosens DeltaGammaMax back to
  default value.
  ---------------------------------------------------------------*/
int mriStep_SetNonlinear(ARKodeMem ark_mem)
{
  ARKodeMRIStepMem step_mem;
  int retval;

  /* access ARKodeMRIStepMem structure */
  retval = mriStep_AccessStepMem(ark_mem, __func__, &step_mem);
  if (retval != ARK_SUCCESS) { return (retval); }

  /* set parameters */
  step_mem->linear         = SUNFALSE;
  step_mem->linear_timedep = SUNTRUE;
  step_mem->dgmax          = DGMAX;

  return (ARK_SUCCESS);
}

/*---------------------------------------------------------------
  mriStep_SetOrder:

  Specifies the method order
  ---------------------------------------------------------------*/
int mriStep_SetOrder(ARKodeMem ark_mem, int ord)
{
  int retval;
  ARKodeMRIStepMem step_mem;
  sunindextype Tlrw, Tliw;

  /* access ARKodeMRIStepMem structure */
  retval = mriStep_AccessStepMem(ark_mem, __func__, &step_mem);
  if (retval) { return (retval); }

  /* check for illegal inputs */
  if (ord <= 0) { step_mem->q = 3; }
  else { step_mem->q = ord; }

  /* Clear tables, the user is requesting a change in method or a reset to
     defaults. Tables will be set in InitialSetup. */
  step_mem->stages = 0;
  step_mem->p      = 0;
  MRIStepCoupling_Space(step_mem->MRIC, &Tliw, &Tlrw);
  MRIStepCoupling_Free(step_mem->MRIC);
  step_mem->MRIC = NULL;
  ark_mem->liw -= Tliw;
  ark_mem->lrw -= Tlrw;

  return (ARK_SUCCESS);
}

/*---------------------------------------------------------------
  mriStep_SetNonlinCRDown:

  Specifies the user-provided nonlinear convergence constant
  crdown.  Legal values are strictly positive; illegal values
  imply a reset to the default.
  ---------------------------------------------------------------*/
int mriStep_SetNonlinCRDown(ARKodeMem ark_mem, sunrealtype crdown)
{
  ARKodeMRIStepMem step_mem;
  int retval;

  /* access ARKodeMRIStepMem structure */
  retval = mriStep_AccessStepMem(ark_mem, __func__, &step_mem);
  if (retval != ARK_SUCCESS) { return (retval); }

  /* if argument legal set it, otherwise set default */
  if (crdown <= ZERO) { step_mem->crdown = CRDOWN; }
  else { step_mem->crdown = crdown; }

  return (ARK_SUCCESS);
}

/*---------------------------------------------------------------
  mriStep_SetNonlinRDiv:

  Specifies the user-provided nonlinear convergence constant
  rdiv.  Legal values are strictly positive; illegal values
  imply a reset to the default.
  ---------------------------------------------------------------*/
int mriStep_SetNonlinRDiv(ARKodeMem ark_mem, sunrealtype rdiv)
{
  ARKodeMRIStepMem step_mem;
  int retval;

  /* access ARKodeMRIStepMem structure */
  retval = mriStep_AccessStepMem(ark_mem, __func__, &step_mem);
  if (retval != ARK_SUCCESS) { return (retval); }

  /* if argument legal set it, otherwise set default */
  if (rdiv <= ZERO) { step_mem->rdiv = RDIV; }
  else { step_mem->rdiv = rdiv; }

  return (ARK_SUCCESS);
}

/*---------------------------------------------------------------
  mriStep_SetDeltaGammaMax:

  Specifies the user-provided linear setup decision constant
  dgmax.  Legal values are strictly positive; illegal values imply
  a reset to the default.
  ---------------------------------------------------------------*/
int mriStep_SetDeltaGammaMax(ARKodeMem ark_mem, sunrealtype dgmax)
{
  ARKodeMRIStepMem step_mem;
  int retval;

  /* access ARKodeMRIStepMem structure */
  retval = mriStep_AccessStepMem(ark_mem, __func__, &step_mem);
  if (retval != ARK_SUCCESS) { return (retval); }

  /* if argument legal set it, otherwise set default */
  if (dgmax <= ZERO) { step_mem->dgmax = DGMAX; }
  else { step_mem->dgmax = dgmax; }

  return (ARK_SUCCESS);
}

/*---------------------------------------------------------------
  mriStep_SetLSetupFrequency:

  Specifies the user-provided linear setup decision constant
  msbp.  Positive values give the frequency for calling lsetup;
  negative values imply recomputation of lsetup at each nonlinear
  solve; a zero value implies a reset to the default.
  ---------------------------------------------------------------*/
int mriStep_SetLSetupFrequency(ARKodeMem ark_mem, int msbp)
{
  ARKodeMRIStepMem step_mem;
  int retval;

  /* access ARKodeMRIStepMem structure */
  retval = mriStep_AccessStepMem(ark_mem, __func__, &step_mem);
  if (retval != ARK_SUCCESS) { return (retval); }

  /* if argument legal set it, otherwise set default */
  if (msbp == 0) { step_mem->msbp = MSBP; }
  else { step_mem->msbp = msbp; }

  return (ARK_SUCCESS);
}

/*---------------------------------------------------------------
  mriStep_SetPredictorMethod:

  Specifies the method to use for predicting implicit solutions.
  Non-default choices are {1,2,3,4}, all others will use default
  (trivial) predictor.
  ---------------------------------------------------------------*/
int mriStep_SetPredictorMethod(ARKodeMem ark_mem, int pred_method)
{
  ARKodeMRIStepMem step_mem;
  int retval;

  /* access ARKodeMRIStepMem structure */
  retval = mriStep_AccessStepMem(ark_mem, __func__, &step_mem);
  if (retval != ARK_SUCCESS) { return (retval); }

  /* set parameter */
  step_mem->predictor = pred_method;

  return (ARK_SUCCESS);
}

/*---------------------------------------------------------------
  mriStep_SetMaxNonlinIters:

  Specifies the maximum number of nonlinear iterations during
  one solve.  A non-positive input implies a reset to the
  default value.
  ---------------------------------------------------------------*/
int mriStep_SetMaxNonlinIters(ARKodeMem ark_mem, int maxcor)
{
  ARKodeMRIStepMem step_mem;
  int retval;

  /* access ARKodeMRIStepMem structure */
  retval = mriStep_AccessStepMem(ark_mem, __func__, &step_mem);
  if (retval != ARK_SUCCESS) { return (retval); }

  /* Return error message if no NLS module is present */
  if (step_mem->NLS == NULL)
  {
    arkProcessError(ark_mem, ARK_NLS_OP_ERR, __LINE__, __func__, __FILE__,
                    "No SUNNonlinearSolver object is present");
    return (ARK_ILL_INPUT);
  }

  /* argument <= 0 sets default, otherwise set input */
  if (maxcor <= 0) { step_mem->maxcor = MAXCOR; }
  else { step_mem->maxcor = maxcor; }

  /* send argument to NLS structure */
  retval = SUNNonlinSolSetMaxIters(step_mem->NLS, step_mem->maxcor);
  if (retval != SUN_SUCCESS)
  {
    arkProcessError(ark_mem, ARK_NLS_OP_ERR, __LINE__, __func__, __FILE__,
                    "Error setting maxcor in SUNNonlinearSolver object");
    return (ARK_NLS_OP_ERR);
  }

  return (ARK_SUCCESS);
}

/*---------------------------------------------------------------
  mriStep_SetNonlinConvCoef:

  Specifies the coefficient in the nonlinear solver convergence
  test.  A non-positive input implies a reset to the default value.
  ---------------------------------------------------------------*/
int mriStep_SetNonlinConvCoef(ARKodeMem ark_mem, sunrealtype nlscoef)
{
  ARKodeMRIStepMem step_mem;
  int retval;

  /* access ARKodeMRIStepMem structure */
  retval = mriStep_AccessStepMem(ark_mem, __func__, &step_mem);
  if (retval != ARK_SUCCESS) { return (retval); }

  /* argument <= 0 sets default, otherwise set input */
  if (nlscoef <= ZERO) { step_mem->nlscoef = NLSCOEF; }
  else { step_mem->nlscoef = nlscoef; }

  return (ARK_SUCCESS);
}

/*---------------------------------------------------------------
  mriStep_SetStagePredictFn:  Specifies a user-provided step
  predictor function having type ARKStagePredictFn.  A
  NULL input function disables calls to this routine.
  ---------------------------------------------------------------*/
int mriStep_SetStagePredictFn(ARKodeMem ark_mem, ARKStagePredictFn PredictStage)
{
  ARKodeMRIStepMem step_mem;
  int retval;

  /* access ARKodeMRIStepMem structure and set function pointer */
  retval = mriStep_AccessStepMem(ark_mem, __func__, &step_mem);
  if (retval != ARK_SUCCESS) { return (retval); }

  step_mem->stage_predict = PredictStage;
  return (ARK_SUCCESS);
}

/*---------------------------------------------------------------
  mriStep_SetDeduceImplicitRhs:

  Specifies if an optimization is used to avoid an evaluation of
  fi after a nonlinear solve for an implicit stage.  If stage
  postprocessecing in enabled, this option is ignored, and fi is
  never deduced.

  An argument of SUNTRUE indicates that fi is deduced to compute
  fi(z_i), and SUNFALSE indicates that fi(z_i) is computed with
  an additional evaluation of fi.
  ---------------------------------------------------------------*/
int mriStep_SetDeduceImplicitRhs(ARKodeMem ark_mem, sunbooleantype deduce)
{
  ARKodeMRIStepMem step_mem;
  int retval;

  /* access ARKodeMRIStepMem structure and set function pointer */
  retval = mriStep_AccessStepMem(ark_mem, __func__, &step_mem);
  if (retval != ARK_SUCCESS) { return (retval); }

  step_mem->deduce_rhs = deduce;
  return (ARK_SUCCESS);
}

/*---------------------------------------------------------------
  mriStep_GetCurrentGamma: Returns the current value of gamma
  ---------------------------------------------------------------*/
int mriStep_GetCurrentGamma(ARKodeMem ark_mem, sunrealtype* gamma)
{
  int retval;
  ARKodeMRIStepMem step_mem;
  retval = mriStep_AccessStepMem(ark_mem, __func__, &step_mem);
  if (retval != ARK_SUCCESS) { return (retval); }
  *gamma = step_mem->gamma;
  return (retval);
}

/*---------------------------------------------------------------
  mriStep_GetEstLocalErrors: Returns the current local truncation
  error estimate vector
  ---------------------------------------------------------------*/
int mriStep_GetEstLocalErrors(ARKodeMem ark_mem, N_Vector ele)
{
  int retval;
  ARKodeMRIStepMem step_mem;
  retval = mriStep_AccessStepMem(ark_mem, __func__, &step_mem);
  if (retval != ARK_SUCCESS) { return (retval); }

  /* return an error if local truncation error is not computed */
  if (ark_mem->fixedstep && (ark_mem->AccumErrorType < 0))
  {
    return (ARK_STEPPER_UNSUPPORTED);
  }

  /* otherwise, copy local truncation error vector to output */
  N_VScale(ONE, ark_mem->tempv1, ele);
  return (ARK_SUCCESS);
}

/*---------------------------------------------------------------
  mriStep_GetNumLinSolvSetups:

  Returns the current number of calls to the lsetup routine
  ---------------------------------------------------------------*/
int mriStep_GetNumLinSolvSetups(ARKodeMem ark_mem, long int* nlinsetups)
{
  ARKodeMRIStepMem step_mem;
  int retval;

  /* access ARKodeMRIStepMem structure */
  retval = mriStep_AccessStepMem(ark_mem, __func__, &step_mem);
  if (retval != ARK_SUCCESS) { return (retval); }

  /* get value from step_mem */
  *nlinsetups = step_mem->nsetups;

  return (ARK_SUCCESS);
}

/*---------------------------------------------------------------
  mriStep_GetNumNonlinSolvIters:

  Returns the current number of nonlinear solver iterations
  ---------------------------------------------------------------*/
int mriStep_GetNumNonlinSolvIters(ARKodeMem ark_mem, long int* nniters)
{
  ARKodeMRIStepMem step_mem;
  int retval;

  /* access ARKodeMRIStepMem structure */
  retval = mriStep_AccessStepMem(ark_mem, __func__, &step_mem);
  if (retval != ARK_SUCCESS) { return (retval); }

  *nniters = step_mem->nls_iters;

  return (ARK_SUCCESS);
}

/*---------------------------------------------------------------
  mriStep_GetNumNonlinSolvConvFails:

  Returns the current number of nonlinear solver convergence fails
  ---------------------------------------------------------------*/
int mriStep_GetNumNonlinSolvConvFails(ARKodeMem ark_mem, long int* nnfails)
{
  ARKodeMRIStepMem step_mem;
  int retval;

  /* access ARKodeMRIStepMem structure */
  retval = mriStep_AccessStepMem(ark_mem, __func__, &step_mem);
  if (retval != ARK_SUCCESS) { return (retval); }

  /* set output from step_mem */
  *nnfails = step_mem->nls_fails;

  return (ARK_SUCCESS);
}

/*---------------------------------------------------------------
  mriStep_GetNonlinSolvStats:

  Returns nonlinear solver statistics
  ---------------------------------------------------------------*/
int mriStep_GetNonlinSolvStats(ARKodeMem ark_mem, long int* nniters,
                               long int* nnfails)
{
  ARKodeMRIStepMem step_mem;
  int retval;

  /* access ARKodeMRIStepMem structure */
  retval = mriStep_AccessStepMem(ark_mem, __func__, &step_mem);
  if (retval != ARK_SUCCESS) { return (retval); }

  *nniters = step_mem->nls_iters;
  *nnfails = step_mem->nls_fails;

  return (ARK_SUCCESS);
}

/*---------------------------------------------------------------
  mriStep_PrintAllStats:

  Prints integrator statistics
  ---------------------------------------------------------------*/
int mriStep_PrintAllStats(ARKodeMem ark_mem, FILE* outfile, SUNOutputFormat fmt)
{
  ARKodeMRIStepMem step_mem;
  ARKLsMem arkls_mem;
  int retval;

  /* access ARKode MRIStepMem structure */
  retval = mriStep_AccessStepMem(ark_mem, __func__, &step_mem);
  if (retval != ARK_SUCCESS) { return (retval); }

  switch (fmt)
  {
  case SUN_OUTPUTFORMAT_TABLE:
    /* function evaluations */
    fprintf(outfile, "Explicit slow RHS fn evals   = %ld\n", step_mem->nfse);
    fprintf(outfile, "Implicit slow RHS fn evals   = %ld\n", step_mem->nfsi);

    /* nonlinear solver stats */
    fprintf(outfile, "NLS iters                    = %ld\n", step_mem->nls_iters);
    fprintf(outfile, "NLS fails                    = %ld\n", step_mem->nls_fails);
    if (ark_mem->nst > 0)
    {
      fprintf(outfile, "NLS iters per step           = %" RSYM "\n",
              (sunrealtype)step_mem->nls_iters / (sunrealtype)ark_mem->nst);
    }

    /* linear solver stats */
    fprintf(outfile, "LS setups                    = %ld\n", step_mem->nsetups);
    if (ark_mem->step_getlinmem(ark_mem))
    {
      arkls_mem = (ARKLsMem)(ark_mem->step_getlinmem(ark_mem));
      fprintf(outfile, "Jac fn evals                 = %ld\n", arkls_mem->nje);
      fprintf(outfile, "LS RHS fn evals              = %ld\n", arkls_mem->nfeDQ);
      fprintf(outfile, "Prec setup evals             = %ld\n", arkls_mem->npe);
      fprintf(outfile, "Prec solves                  = %ld\n", arkls_mem->nps);
      fprintf(outfile, "LS iters                     = %ld\n", arkls_mem->nli);
      fprintf(outfile, "LS fails                     = %ld\n", arkls_mem->ncfl);
      fprintf(outfile, "Jac-times setups             = %ld\n",
              arkls_mem->njtsetup);
      fprintf(outfile, "Jac-times evals              = %ld\n",
              arkls_mem->njtimes);
      if (step_mem->nls_iters > 0)
      {
        fprintf(outfile, "LS iters per NLS iter        = %" RSYM "\n",
                (sunrealtype)arkls_mem->nli / (sunrealtype)step_mem->nls_iters);
        fprintf(outfile, "Jac evals per NLS iter       = %" RSYM "\n",
                (sunrealtype)arkls_mem->nje / (sunrealtype)step_mem->nls_iters);
        fprintf(outfile, "Prec evals per NLS iter      = %" RSYM "\n",
                (sunrealtype)arkls_mem->npe / (sunrealtype)step_mem->nls_iters);
      }
    }
    break;

  case SUN_OUTPUTFORMAT_CSV:
    /* function evaluations */
    fprintf(outfile, ",Explicit slow RHS fn evals,%ld", step_mem->nfse);
    fprintf(outfile, ",Implicit slow RHS fn evals,%ld", step_mem->nfsi);

    /* nonlinear solver stats */
    fprintf(outfile, ",NLS iters,%ld", step_mem->nls_iters);
    fprintf(outfile, ",NLS fails,%ld", step_mem->nls_fails);
    if (ark_mem->nst > 0)
    {
      fprintf(outfile, ",NLS iters per step,%" RSYM,
              (sunrealtype)step_mem->nls_iters / (sunrealtype)ark_mem->nst);
    }
    else { fprintf(outfile, ",NLS iters per step,0"); }

    /* linear solver stats */
    fprintf(outfile, ",LS setups,%ld", step_mem->nsetups);
    if (ark_mem->step_getlinmem(ark_mem))
    {
      arkls_mem = (ARKLsMem)(ark_mem->step_getlinmem(ark_mem));
      fprintf(outfile, ",Jac fn evals,%ld", arkls_mem->nje);
      fprintf(outfile, ",LS RHS fn evals,%ld", arkls_mem->nfeDQ);
      fprintf(outfile, ",Prec setup evals,%ld", arkls_mem->npe);
      fprintf(outfile, ",Prec solves,%ld", arkls_mem->nps);
      fprintf(outfile, ",LS iters,%ld", arkls_mem->nli);
      fprintf(outfile, ",LS fails,%ld", arkls_mem->ncfl);
      fprintf(outfile, ",Jac-times setups,%ld", arkls_mem->njtsetup);
      fprintf(outfile, ",Jac-times evals,%ld", arkls_mem->njtimes);
      if (step_mem->nls_iters > 0)
      {
        fprintf(outfile, ",LS iters per NLS iter,%" RSYM,
                (sunrealtype)arkls_mem->nli / (sunrealtype)step_mem->nls_iters);
        fprintf(outfile, ",Jac evals per NLS iter,%" RSYM,
                (sunrealtype)arkls_mem->nje / (sunrealtype)step_mem->nls_iters);
        fprintf(outfile, ",Prec evals per NLS iter,%" RSYM,
                (sunrealtype)arkls_mem->npe / (sunrealtype)step_mem->nls_iters);
      }
      else
      {
        fprintf(outfile, ",LS iters per NLS iter,0");
        fprintf(outfile, ",Jac evals per NLS iter,0");
        fprintf(outfile, ",Prec evals per NLS iter,0");
      }
    }
    fprintf(outfile, "\n");
    break;

  default:
    arkProcessError(ark_mem, ARK_ILL_INPUT, __LINE__, __func__, __FILE__,
                    "Invalid formatting option.");
    return (ARK_ILL_INPUT);
  }

  return (ARK_SUCCESS);
}

/*---------------------------------------------------------------
  mriStep_WriteParameters:

  Outputs all solver parameters to the provided file pointer.
  ---------------------------------------------------------------*/
int mriStep_WriteParameters(ARKodeMem ark_mem, FILE* fp)
{
  ARKodeMRIStepMem step_mem;
  int retval;

  /* access ARKodeMRIStepMem structure */
  retval = mriStep_AccessStepMem(ark_mem, __func__, &step_mem);
  if (retval != ARK_SUCCESS) { return (retval); }

  /* print integrator parameters to file */
  fprintf(fp, "MRIStep time step module parameters:\n");
  fprintf(fp, "  Method order %i\n", step_mem->q);
  if (step_mem->linear)
  {
    fprintf(fp, "  Linear implicit problem");
    if (step_mem->linear_timedep)
    {
      fprintf(fp, " (time-dependent Jacobian)\n");
    }
    else { fprintf(fp, " (time-independent Jacobian)\n"); }
  }
  if (step_mem->explicit_rhs && step_mem->implicit_rhs)
  {
    fprintf(fp, "  ImEx slow time scale\n");
  }
  else if (step_mem->implicit_rhs)
  {
    fprintf(fp, "  Implicit slow time scale\n");
  }
  else { fprintf(fp, "  Explicit slow time scale\n"); }

  if (step_mem->implicit_rhs)
  {
    fprintf(fp, "  Implicit predictor method = %i\n", step_mem->predictor);
    fprintf(fp, "  Implicit solver tolerance coefficient = %" RSYM "\n",
            step_mem->nlscoef);
    fprintf(fp, "  Maximum number of nonlinear corrections = %i\n",
            step_mem->maxcor);
    fprintf(fp, "  Nonlinear convergence rate constant = %" RSYM "\n",
            step_mem->crdown);
    fprintf(fp, "  Nonlinear divergence tolerance = %" RSYM "\n", step_mem->rdiv);
    fprintf(fp, "  Gamma factor LSetup tolerance = %" RSYM "\n", step_mem->dgmax);
    fprintf(fp, "  Number of steps between LSetup calls = %i\n", step_mem->msbp);
  }
  fprintf(fp, "\n");

  return (ARK_SUCCESS);
}

/*===============================================================
  Exported-but-deprecated user-callable functions.
  ===============================================================*/

int MRIStepResize(void* arkode_mem, N_Vector y0, sunrealtype t0,
                  ARKVecResizeFn resize, void* resize_data)
{
  return (ARKodeResize(arkode_mem, y0, ONE, t0, resize, resize_data));
}

int MRIStepReset(void* arkode_mem, sunrealtype tR, N_Vector yR)
{
  return (ARKodeReset(arkode_mem, tR, yR));
}

int MRIStepSStolerances(void* arkode_mem, sunrealtype reltol, sunrealtype abstol)
{
  return (ARKodeSStolerances(arkode_mem, reltol, abstol));
}

int MRIStepSVtolerances(void* arkode_mem, sunrealtype reltol, N_Vector abstol)
{
  return (ARKodeSVtolerances(arkode_mem, reltol, abstol));
}

int MRIStepWFtolerances(void* arkode_mem, ARKEwtFn efun)
{
  return (ARKodeWFtolerances(arkode_mem, efun));
}

int MRIStepSetLinearSolver(void* arkode_mem, SUNLinearSolver LS, SUNMatrix A)
{
  return (ARKodeSetLinearSolver(arkode_mem, LS, A));
}

int MRIStepRootInit(void* arkode_mem, int nrtfn, ARKRootFn g)
{
  return (ARKodeRootInit(arkode_mem, nrtfn, g));
}

int MRIStepSetDefaults(void* arkode_mem)
{
  return (ARKodeSetDefaults(arkode_mem));
}

int MRIStepSetOrder(void* arkode_mem, int ord)
{
  return (ARKodeSetOrder(arkode_mem, ord));
}

int MRIStepSetInterpolantType(void* arkode_mem, int itype)
{
  return (ARKodeSetInterpolantType(arkode_mem, itype));
}

int MRIStepSetInterpolantDegree(void* arkode_mem, int degree)
{
  return (ARKodeSetInterpolantDegree(arkode_mem, degree));
}

int MRIStepSetDenseOrder(void* arkode_mem, int dord)
{
  return (ARKodeSetInterpolantDegree(arkode_mem, dord));
}

int MRIStepSetNonlinearSolver(void* arkode_mem, SUNNonlinearSolver NLS)
{
  return (ARKodeSetNonlinearSolver(arkode_mem, NLS));
}

int MRIStepSetNlsRhsFn(void* arkode_mem, ARKRhsFn nls_fi)
{
  return (ARKodeSetNlsRhsFn(arkode_mem, nls_fi));
}

int MRIStepSetLinear(void* arkode_mem, int timedepend)
{
  return (ARKodeSetLinear(arkode_mem, timedepend));
}

int MRIStepSetNonlinear(void* arkode_mem)
{
  return (ARKodeSetNonlinear(arkode_mem));
}

int MRIStepSetMaxNumSteps(void* arkode_mem, long int mxsteps)
{
  return (ARKodeSetMaxNumSteps(arkode_mem, mxsteps));
}

int MRIStepSetNonlinCRDown(void* arkode_mem, sunrealtype crdown)
{
  return (ARKodeSetNonlinCRDown(arkode_mem, crdown));
}

int MRIStepSetNonlinRDiv(void* arkode_mem, sunrealtype rdiv)
{
  return (ARKodeSetNonlinRDiv(arkode_mem, rdiv));
}

int MRIStepSetDeltaGammaMax(void* arkode_mem, sunrealtype dgmax)
{
  return (ARKodeSetDeltaGammaMax(arkode_mem, dgmax));
}

int MRIStepSetLSetupFrequency(void* arkode_mem, int msbp)
{
  return (ARKodeSetLSetupFrequency(arkode_mem, msbp));
}

int MRIStepSetPredictorMethod(void* arkode_mem, int pred_method)
{
  return (ARKodeSetPredictorMethod(arkode_mem, pred_method));
}

int MRIStepSetMaxNonlinIters(void* arkode_mem, int maxcor)
{
  return (ARKodeSetMaxNonlinIters(arkode_mem, maxcor));
}

int MRIStepSetNonlinConvCoef(void* arkode_mem, sunrealtype nlscoef)
{
  return (ARKodeSetNonlinConvCoef(arkode_mem, nlscoef));
}

int MRIStepSetMaxHnilWarns(void* arkode_mem, int mxhnil)
{
  return (ARKodeSetMaxHnilWarns(arkode_mem, mxhnil));
}

int MRIStepSetInterpolateStopTime(void* arkode_mem, sunbooleantype interp)
{
  return (ARKodeSetInterpolateStopTime(arkode_mem, interp));
}

int MRIStepSetStopTime(void* arkode_mem, sunrealtype tstop)
{
  return (ARKodeSetStopTime(arkode_mem, tstop));
}

int MRIStepClearStopTime(void* arkode_mem)
{
  return (ARKodeClearStopTime(arkode_mem));
}

int MRIStepSetFixedStep(void* arkode_mem, sunrealtype hfixed)
{
  return (ARKodeSetFixedStep(arkode_mem, hfixed));
}

int MRIStepSetRootDirection(void* arkode_mem, int* rootdir)
{
  return (ARKodeSetRootDirection(arkode_mem, rootdir));
}

int MRIStepSetNoInactiveRootWarn(void* arkode_mem)
{
  return (ARKodeSetNoInactiveRootWarn(arkode_mem));
}

int MRIStepSetUserData(void* arkode_mem, void* user_data)
{
  return (ARKodeSetUserData(arkode_mem, user_data));
}

int MRIStepSetPostprocessStepFn(void* arkode_mem, ARKPostProcessFn ProcessStep)
{
  return (ARKodeSetPostprocessStepFn(arkode_mem, ProcessStep));
}

int MRIStepSetPostprocessStageFn(void* arkode_mem, ARKPostProcessFn ProcessStage)
{
  return (ARKodeSetPostprocessStageFn(arkode_mem, ProcessStage));
}

int MRIStepSetStagePredictFn(void* arkode_mem, ARKStagePredictFn PredictStage)
{
  return (ARKodeSetStagePredictFn(arkode_mem, PredictStage));
}

int MRIStepSetDeduceImplicitRhs(void* arkode_mem, sunbooleantype deduce)
{
  return (ARKodeSetDeduceImplicitRhs(arkode_mem, deduce));
}

int MRIStepSetJacFn(void* arkode_mem, ARKLsJacFn jac)
{
  return (ARKodeSetJacFn(arkode_mem, jac));
}

int MRIStepSetJacEvalFrequency(void* arkode_mem, long int msbj)
{
  return (ARKodeSetJacEvalFrequency(arkode_mem, msbj));
}

int MRIStepSetLinearSolutionScaling(void* arkode_mem, sunbooleantype onoff)
{
  return (ARKodeSetLinearSolutionScaling(arkode_mem, onoff));
}

int MRIStepSetEpsLin(void* arkode_mem, sunrealtype eplifac)
{
  return (ARKodeSetEpsLin(arkode_mem, eplifac));
}

int MRIStepSetLSNormFactor(void* arkode_mem, sunrealtype nrmfac)
{
  return (ARKodeSetLSNormFactor(arkode_mem, nrmfac));
}

int MRIStepSetPreconditioner(void* arkode_mem, ARKLsPrecSetupFn psetup,
                             ARKLsPrecSolveFn psolve)
{
  return (ARKodeSetPreconditioner(arkode_mem, psetup, psolve));
}

int MRIStepSetJacTimes(void* arkode_mem, ARKLsJacTimesSetupFn jtsetup,
                       ARKLsJacTimesVecFn jtimes)
{
  return (ARKodeSetJacTimes(arkode_mem, jtsetup, jtimes));
}

int MRIStepSetJacTimesRhsFn(void* arkode_mem, ARKRhsFn jtimesRhsFn)
{
  return (ARKodeSetJacTimesRhsFn(arkode_mem, jtimesRhsFn));
}

int MRIStepSetLinSysFn(void* arkode_mem, ARKLsLinSysFn linsys)
{
  return (ARKodeSetLinSysFn(arkode_mem, linsys));
}

int MRIStepEvolve(void* arkode_mem, sunrealtype tout, N_Vector yout,
                  sunrealtype* tret, int itask)
{
  return (ARKodeEvolve(arkode_mem, tout, yout, tret, itask));
}

int MRIStepGetDky(void* arkode_mem, sunrealtype t, int k, N_Vector dky)
{
  return (ARKodeGetDky(arkode_mem, t, k, dky));
}

int MRIStepComputeState(void* arkode_mem, N_Vector zcor, N_Vector z)
{
  return (ARKodeComputeState(arkode_mem, zcor, z));
}

int MRIStepGetNumLinSolvSetups(void* arkode_mem, long int* nlinsetups)
{
  return (ARKodeGetNumLinSolvSetups(arkode_mem, nlinsetups));
}

int MRIStepGetWorkSpace(void* arkode_mem, long int* lenrw, long int* leniw)
{
  return (ARKodeGetWorkSpace(arkode_mem, lenrw, leniw));
}

int MRIStepGetNumSteps(void* arkode_mem, long int* nssteps)
{
  return (ARKodeGetNumSteps(arkode_mem, nssteps));
}

int MRIStepGetLastStep(void* arkode_mem, sunrealtype* hlast)
{
  return (ARKodeGetLastStep(arkode_mem, hlast));
}

int MRIStepGetCurrentTime(void* arkode_mem, sunrealtype* tcur)
{
  return (ARKodeGetCurrentTime(arkode_mem, tcur));
}

int MRIStepGetCurrentState(void* arkode_mem, N_Vector* state)
{
  return (ARKodeGetCurrentState(arkode_mem, state));
}

int MRIStepGetCurrentGamma(void* arkode_mem, sunrealtype* gamma)
{
  return (ARKodeGetCurrentGamma(arkode_mem, gamma));
}

int MRIStepGetTolScaleFactor(void* arkode_mem, sunrealtype* tolsfact)
{
  return (ARKodeGetTolScaleFactor(arkode_mem, tolsfact));
}

int MRIStepGetErrWeights(void* arkode_mem, N_Vector eweight)
{
  return (ARKodeGetErrWeights(arkode_mem, eweight));
}

int MRIStepGetNumGEvals(void* arkode_mem, long int* ngevals)
{
  return (ARKodeGetNumGEvals(arkode_mem, ngevals));
}

int MRIStepGetRootInfo(void* arkode_mem, int* rootsfound)
{
  return (ARKodeGetRootInfo(arkode_mem, rootsfound));
}

int MRIStepGetUserData(void* arkode_mem, void** user_data)
{
  return (ARKodeGetUserData(arkode_mem, user_data));
}

int MRIStepPrintAllStats(void* arkode_mem, FILE* outfile, SUNOutputFormat fmt)
{
  return (ARKodePrintAllStats(arkode_mem, outfile, fmt));
}

char* MRIStepGetReturnFlagName(long int flag)
{
  return (ARKodeGetReturnFlagName(flag));
}

int MRIStepWriteParameters(void* arkode_mem, FILE* fp)
{
  return (ARKodeWriteParameters(arkode_mem, fp));
}

int MRIStepWriteCoupling(void* arkode_mem, FILE* fp)
{
  ARKodeMem ark_mem;
  ARKodeMRIStepMem step_mem;
  int retval;

  /* access ARKodeMem and ARKodeMRIStepMem structures */
  retval = mriStep_AccessARKODEStepMem(arkode_mem, __func__, &ark_mem, &step_mem);
  if (retval != ARK_SUCCESS) { return (retval); }

  /* check that coupling structure is non-NULL (otherwise report error) */
  if (step_mem->MRIC == NULL)
  {
    arkProcessError(ark_mem, ARK_MEM_NULL, __LINE__, __func__, __FILE__,
                    "Coupling structure is NULL");
    return (ARK_MEM_NULL);
  }

  /* write coupling structure to specified file */
  fprintf(fp, "\nMRIStep coupling structure:\n");
  MRIStepCoupling_Write(step_mem->MRIC, fp);

  return (ARK_SUCCESS);
}

int MRIStepGetNonlinearSystemData(void* arkode_mem, sunrealtype* tcur,
                                  N_Vector* zpred, N_Vector* z, N_Vector* Fi,
                                  sunrealtype* gamma, N_Vector* sdata,
                                  void** user_data)
{
  return (ARKodeGetNonlinearSystemData(arkode_mem, tcur, zpred, z, Fi, gamma,
                                       sdata, user_data));
}

int MRIStepGetNumNonlinSolvIters(void* arkode_mem, long int* nniters)
{
  return (ARKodeGetNumNonlinSolvIters(arkode_mem, nniters));
}

int MRIStepGetNumNonlinSolvConvFails(void* arkode_mem, long int* nnfails)
{
  return (ARKodeGetNumNonlinSolvConvFails(arkode_mem, nnfails));
}

int MRIStepGetNonlinSolvStats(void* arkode_mem, long int* nniters,
                              long int* nnfails)
{
  return (ARKodeGetNonlinSolvStats(arkode_mem, nniters, nnfails));
}

int MRIStepGetNumStepSolveFails(void* arkode_mem, long int* nncfails)
{
  return (ARKodeGetNumStepSolveFails(arkode_mem, nncfails));
}

int MRIStepGetJac(void* arkode_mem, SUNMatrix* J)
{
  return (ARKodeGetJac(arkode_mem, J));
}

int MRIStepGetJacTime(void* arkode_mem, sunrealtype* t_J)
{
  return (ARKodeGetJacTime(arkode_mem, t_J));
}

int MRIStepGetJacNumSteps(void* arkode_mem, long* nst_J)
{
  return (ARKodeGetJacNumSteps(arkode_mem, nst_J));
}

int MRIStepGetLinWorkSpace(void* arkode_mem, long int* lenrwLS, long int* leniwLS)
{
  return (ARKodeGetLinWorkSpace(arkode_mem, lenrwLS, leniwLS));
}

int MRIStepGetNumJacEvals(void* arkode_mem, long int* njevals)
{
  return (ARKodeGetNumJacEvals(arkode_mem, njevals));
}

int MRIStepGetNumPrecEvals(void* arkode_mem, long int* npevals)
{
  return (ARKodeGetNumPrecEvals(arkode_mem, npevals));
}

int MRIStepGetNumPrecSolves(void* arkode_mem, long int* npsolves)
{
  return (ARKodeGetNumPrecSolves(arkode_mem, npsolves));
}

int MRIStepGetNumLinIters(void* arkode_mem, long int* nliters)
{
  return (ARKodeGetNumLinIters(arkode_mem, nliters));
}

int MRIStepGetNumLinConvFails(void* arkode_mem, long int* nlcfails)
{
  return (ARKodeGetNumLinConvFails(arkode_mem, nlcfails));
}

int MRIStepGetNumJTSetupEvals(void* arkode_mem, long int* njtsetups)
{
  return (ARKodeGetNumJTSetupEvals(arkode_mem, njtsetups));
}

int MRIStepGetNumJtimesEvals(void* arkode_mem, long int* njvevals)
{
  return (ARKodeGetNumJtimesEvals(arkode_mem, njvevals));
}

int MRIStepGetNumLinRhsEvals(void* arkode_mem, long int* nfevalsLS)
{
  return (ARKodeGetNumLinRhsEvals(arkode_mem, nfevalsLS));
}

int MRIStepGetLastLinFlag(void* arkode_mem, long int* flag)
{
  return (ARKodeGetLastLinFlag(arkode_mem, flag));
}

char* MRIStepGetLinReturnFlagName(long int flag)
{
  return (ARKodeGetLinReturnFlagName(flag));
}

void MRIStepFree(void** arkode_mem) { ARKodeFree(arkode_mem); }

void MRIStepPrintMem(void* arkode_mem, FILE* outfile)
{
  ARKodePrintMem(arkode_mem, outfile);
}

/*===============================================================
  EOF
  ===============================================================*/<|MERGE_RESOLUTION|>--- conflicted
+++ resolved
@@ -275,18 +275,6 @@
   step_mem->nlscoef        = NLSCOEF;  /* nonlinear tolerance coefficient */
   step_mem->crdown         = CRDOWN; /* nonlinear convergence estimate coeff. */
   step_mem->rdiv           = RDIV;   /* nonlinear divergence tolerance */
-<<<<<<< HEAD
-  step_mem->dgmax    = DGMAX; /* max gamma change before recomputing J or P */
-  step_mem->msbp     = MSBP;  /* max steps between updates to J or P */
-  step_mem->stages   = 0;     /* no stages */
-  step_mem->istage   = 0;     /* current stage index */
-  step_mem->MRIC     = NULL;  /* no slow->fast coupling */
-  step_mem->NLS      = NULL;  /* no nonlinear solver object */
-  step_mem->jcur     = SUNFALSE;
-  step_mem->convfail = ARK_NO_FAILURES;
-  step_mem->stage_predict = NULL; /* no user-supplied stage predictor */
-
-=======
   step_mem->dgmax          = DGMAX;  /* max gamma change to recompute J or P */
   step_mem->msbp           = MSBP;   /* max steps between updating J or P */
   step_mem->stages         = 0;      /* no stages */
@@ -308,7 +296,6 @@
     MRIStepCoupling_Free(step_mem->MRIC);
   }
   step_mem->MRIC = NULL;
->>>>>>> 4c59383a
   return (ARK_SUCCESS);
 }
 
