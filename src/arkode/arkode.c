--- conflicted
+++ resolved
@@ -1510,15 +1510,11 @@
   ark_mem->h   = ZERO;
   ark_mem->h0u = ZERO;
 
-<<<<<<< HEAD
   /* Accumulated error estimation strategy */
   ark_mem->AccumErrorType = -1;
   ark_mem->AccumError     = ZERO;
 
-  /* Set default values for integrator optional inputs */
-=======
   /* Set default values for integrator and stepper optional inputs */
->>>>>>> 4c59383a
   iret = ARKodeSetDefaults(ark_mem);
   if (iret != ARK_SUCCESS)
   {
