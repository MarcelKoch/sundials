--- conflicted
+++ resolved
@@ -282,14 +282,9 @@
                               sunrealtype* tret, int* stop_reason);
 int arkStep_SUNStepperFullRhs(SUNStepper stepper, sunrealtype t, N_Vector y,
                               N_Vector f, int mode);
-<<<<<<< HEAD
-int arkStep_SUNStepperReset(SUNStepper stepper, sunrealtype tR, N_Vector yR);
-SUNErrCode arkStep_SUNStepperGetNumSteps(SUNStepper stepper, int64_t* nst);
-=======
 int arkStep_SUNStepperReset(SUNStepper stepper, sunrealtype tR, N_Vector yR,
                             N_Vector ypR);
 int arkStep_SUNStepperSetStopTime(SUNStepper stepper, sunrealtype tstop);
->>>>>>> c7d3f39c
 
 /* private functions for interfacing with MRIStep */
 int arkStep_SetInnerForcing(void* arkode_mem, sunrealtype tshift,
