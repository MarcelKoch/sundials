--- conflicted
+++ resolved
@@ -375,6 +375,23 @@
   retval = MRIStepInnerStepper_SetResetFn(*stepper, arkStep_MRIStepInnerReset);
   if (retval != ARK_SUCCESS) { return (retval); }
 
+  retval =
+    MRIStepInnerStepper_SetAccumulatedErrorGetFn(*stepper,
+                                                 arkStep_MRIStepInnerGetAccumulatedError);
+  if (retval != ARK_SUCCESS) { return (retval); }
+
+  retval =
+    MRIStepInnerStepper_SetAccumulatedErrorResetFn(*stepper,
+                                                   arkStep_MRIStepInnerResetAccumulatedError);
+  if (retval != ARK_SUCCESS) { return (retval); }
+
+  retval = MRIStepInnerStepper_SetFixedStepFn(*stepper,
+                                              arkStep_MRIStepInnerSetFixedStep);
+  if (retval != ARK_SUCCESS) { return (retval); }
+
+  retval = MRIStepInnerStepper_SetRTolFn(*stepper, arkStep_MRIStepInnerSetRTol);
+  if (retval != ARK_SUCCESS) { return (retval); }
+
   return (ARK_SUCCESS);
 }
 
@@ -3083,72 +3100,9 @@
   return (ARK_SUCCESS);
 }
 
-<<<<<<< HEAD
-/*---------------------------------------------------------------
-  Utility routines for ARKStep to serve as an MRIStepInnerStepper
-  ---------------------------------------------------------------*/
-
-/*------------------------------------------------------------------------------
-  ARKStepCreateMRIStepInnerStepper
-
-  Wraps an ARKStep memory structure as an MRIStep inner stepper.
-  ----------------------------------------------------------------------------*/
-
-int ARKStepCreateMRIStepInnerStepper(void* inner_arkode_mem,
-                                     MRIStepInnerStepper* stepper)
-{
-  int retval;
-  ARKodeMem ark_mem;
-  ARKodeARKStepMem step_mem;
-
-  retval = arkStep_AccessStepMem(inner_arkode_mem, __func__, &ark_mem, &step_mem);
-  if (retval)
-  {
-    arkProcessError(NULL, ARK_ILL_INPUT, __LINE__, __func__, __FILE__,
-                    "The ARKStep memory pointer is NULL");
-    return ARK_ILL_INPUT;
-  }
-
-  retval = MRIStepInnerStepper_Create(ark_mem->sunctx, stepper);
-  if (retval != ARK_SUCCESS) { return (retval); }
-
-  retval = MRIStepInnerStepper_SetContent(*stepper, inner_arkode_mem);
-  if (retval != ARK_SUCCESS) { return (retval); }
-
-  retval = MRIStepInnerStepper_SetEvolveFn(*stepper, arkStep_MRIStepInnerEvolve);
-  if (retval != ARK_SUCCESS) { return (retval); }
-
-  retval = MRIStepInnerStepper_SetFullRhsFn(*stepper,
-                                            arkStep_MRIStepInnerFullRhs);
-  if (retval != ARK_SUCCESS) { return (retval); }
-
-  retval = MRIStepInnerStepper_SetResetFn(*stepper, arkStep_MRIStepInnerReset);
-  if (retval != ARK_SUCCESS) { return (retval); }
-
-  retval =
-    MRIStepInnerStepper_SetAccumulatedErrorGetFn(*stepper,
-                                                 arkStep_MRIStepInnerGetAccumulatedError);
-  if (retval != ARK_SUCCESS) { return (retval); }
-
-  retval =
-    MRIStepInnerStepper_SetAccumulatedErrorResetFn(*stepper,
-                                                   arkStep_MRIStepInnerResetAccumulatedError);
-  if (retval != ARK_SUCCESS) { return (retval); }
-
-  retval = MRIStepInnerStepper_SetFixedStepFn(*stepper,
-                                              arkStep_MRIStepInnerSetFixedStep);
-  if (retval != ARK_SUCCESS) { return (retval); }
-
-  retval = MRIStepInnerStepper_SetRTolFn(*stepper, arkStep_MRIStepInnerSetRTol);
-  if (retval != ARK_SUCCESS) { return (retval); }
-
-  return (ARK_SUCCESS);
-}
-=======
 /*===============================================================
   Internal utility routines for interacting with MRIStep
   ===============================================================*/
->>>>>>> d10ca84d
 
 /*------------------------------------------------------------------------------
   arkStep_MRIStepInnerEvolve
@@ -3252,7 +3206,7 @@
   retval = MRIStepInnerStepper_GetContent(stepper, &arkode_mem);
   if (retval != ARK_SUCCESS) { return (retval); }
 
-  return (ARKStepGetAccumulatedError(arkode_mem, accum_error));
+  return (ARKodeGetAccumulatedError(arkode_mem, accum_error));
 }
 
 /*------------------------------------------------------------------------------
@@ -3271,7 +3225,7 @@
   retval = MRIStepInnerStepper_GetContent(stepper, &arkode_mem);
   if (retval != ARK_SUCCESS) { return (retval); }
 
-  return (ARKStepResetAccumulatedError(arkode_mem));
+  return (ARKodeResetAccumulatedError(arkode_mem));
 }
 
 /*------------------------------------------------------------------------------
@@ -3290,7 +3244,7 @@
   retval = MRIStepInnerStepper_GetContent(stepper, &arkode_mem);
   if (retval != ARK_SUCCESS) { return (retval); }
 
-  return (ARKStepSetFixedStep(arkode_mem, h));
+  return (ARKodeSetFixedStep(arkode_mem, h));
 }
 
 /*------------------------------------------------------------------------------
