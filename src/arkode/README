                             ARKODE
<<<<<<< HEAD
                  Release 3.0.0-dev.1, July 2018
=======
                    Release 2.2.0, Sept 2018
>>>>>>> d657e4dc
                       Daniel R. Reynolds
                  Department of Mathematics, SMU

ARKODE is a solver for multi-rate ODE systems (initial value problems) 
given in explicit form M*dy/dt = f(t,y). It is written in ANSI standard C.

ARKODE can be used both on serial and parallel (MPI) computers.  The main
difference is in the NVECTOR module of vector kernels.  The desired
version is obtained when compiling the example files by linking the
appropriate library of NVECTOR kernels.  In the parallel version,
communication between processors is done with the MPI (Message Passage
Interface) system, with OpenMP, or with Pthreads.

When used with the serial NVECTOR module, ARKODE provides both direct (dense 
and band) and preconditioned Krylov (iterative) linear solvers. Many different
iterative solvers are available: scaled preconditioned GMRES (SPGMR), 
scaled preconditioned Flexible GMRES (SPFGMR), scaled preconditioned 
conjugate gradient, scaled preconditioned BiCGStab (SPBCG), 
and scaled preconditioned TFQMR (SPTFQMR). When ARKODE is used with 
the parallel NVECTOR module, only the Krylov linear solvers are available. 
For the serial version, there is a banded preconditioner module called 
ARKBANDPRE available for use with the Krylov solvers, while for the 
parallel version there is a preconditioner module called ARKBBDPRE 
which provides a band-block-diagonal preconditioner.

ARKODE is part of a software family called SUNDIALS: SUite of Nonlinear
and DIfferential/ALgebraic equation Solvers.  This suite consists of
ARKODE, CVODE, CVODES, KINSOL, IDAS, and IDA.  The directory structure 
of the package supplied reflects this family relationship. 

For use with Fortran applications, a set of Fortran/C interface routines,
called FARKODE, is also supplied.  These are written in C, but assume that
the user calling program and all user-supplied routines are in Fortran.

The notes below provide the location of documentation, directions for the 
installation of the ARKode package, and relevant references. Following that 
is a brief history of revisions to the package.


A. Documentation
----------------

/sundials/doc/arkode/ contains PDF files for the ARKODE User Guide [1]
(ark_guide.pdf) and the ARKODE Examples [2] (ark_examples.pdf) documents.


B. Installation
---------------

For basic installation instructions see the file /sundials/INSTALL_GUIDE.pdf. 
For complete installation instructions see the "Installation Procedure"
chapter in the ARKODE User Guide.


C. Releases
-----------

<<<<<<< HEAD
v. 3.0.0-dev.1 - Jul. 2018
v. 3.0.0-dev   - May  2018
v. 2.1.2       - Jul. 2018
v. 2.1.1       - May  2018
v. 2.1.0       - Nov. 2017
v. 2.0.0       - Sep. 2017
v. 1.1.0       - Sep. 2016
v. 1.0.2       - Aug. 2015
v. 1.0.1       - Mar. 2015
v. 1.0.0       - Mar. 2015
=======
v. 2.2.0 - Sep. 2018
v. 2.1.2 - Jul. 2018
v. 2.1.1 - May  2018
v. 2.1.0 - Nov. 2017
v. 2.0.0 - Sep. 2017
v. 1.1.0 - Sep. 2016
v. 1.0.2 - Aug. 2015
v. 1.0.1 - Mar. 2015
v. 1.0.0 - Mar. 2015
>>>>>>> d657e4dc
<|MERGE_RESOLUTION|>--- conflicted
+++ resolved
@@ -1,9 +1,5 @@
                              ARKODE
-<<<<<<< HEAD
                   Release 3.0.0-dev.1, July 2018
-=======
-                    Release 2.2.0, Sept 2018
->>>>>>> d657e4dc
                        Daniel R. Reynolds
                   Department of Mathematics, SMU
 
@@ -61,9 +57,9 @@
 C. Releases
 -----------
 
-<<<<<<< HEAD
 v. 3.0.0-dev.1 - Jul. 2018
 v. 3.0.0-dev   - May  2018
+v. 2.2.0       - Sep. 2018
 v. 2.1.2       - Jul. 2018
 v. 2.1.1       - May  2018
 v. 2.1.0       - Nov. 2017
@@ -71,15 +67,4 @@
 v. 1.1.0       - Sep. 2016
 v. 1.0.2       - Aug. 2015
 v. 1.0.1       - Mar. 2015
-v. 1.0.0       - Mar. 2015
-=======
-v. 2.2.0 - Sep. 2018
-v. 2.1.2 - Jul. 2018
-v. 2.1.1 - May  2018
-v. 2.1.0 - Nov. 2017
-v. 2.0.0 - Sep. 2017
-v. 1.1.0 - Sep. 2016
-v. 1.0.2 - Aug. 2015
-v. 1.0.1 - Mar. 2015
-v. 1.0.0 - Mar. 2015
->>>>>>> d657e4dc
+v. 1.0.0       - Mar. 2015